use std::cell::OnceCell;
use std::future::Future;
use std::path::{Path, PathBuf};
use std::sync::Arc;

use tokio::runtime::{Builder, Runtime};

use spacetimedb::address::Address;
use spacetimedb::client::{ClientActorId, ClientConnection, Protocol};
use spacetimedb::database_logger::DatabaseLogger;
use spacetimedb::db::{Config, FsyncPolicy, Storage};
<<<<<<< HEAD
use spacetimedb_client_api::{ControlStateReadAccess, ControlStateWriteAccess, DatabaseDef, NodeDelegate};
=======
>>>>>>> 4490bea4

use spacetimedb::config::{FilesLocal, SpacetimeDbFiles};
use spacetimedb_standalone::StandaloneEnv;

fn start_runtime() -> Runtime {
    Builder::new_multi_thread().enable_all().build().unwrap()
}

fn with_runtime<F>(func: F)
where
    F: FnOnce(&Runtime),
{
    let runtime = start_runtime();

    func(&runtime);
}

pub(crate) fn module_path(name: &str) -> PathBuf {
    let root = std::path::PathBuf::from(env!("CARGO_MANIFEST_DIR"));
    root.join("../../modules").join(name)
}

#[derive(Clone)]
pub struct ModuleHandle {
    // Needs to hold a reference to the standalone env.
    _env: Arc<StandaloneEnv>,
    pub client: ClientConnection,
    pub db_address: Address,
}

impl ModuleHandle {
    // TODO(drogus): args here is a string, but it might be nice to use a more specific type here,
    // sth along the lines of Vec<serde_json::Value>
    pub async fn call_reducer(&self, reducer: &str, args: String) -> anyhow::Result<()> {
        let args = format!(r#"{{"call": {{"fn": "{reducer}", "args": {args}}}}}"#);
        self.send(args).await
    }

    // TODO(drogus): not sure if it's the best name, maybe it should be about calling
    // a reducer?
    pub async fn send(&self, json: String) -> anyhow::Result<()> {
        self.client.handle_message(json).await.map_err(Into::into)
    }

    pub async fn read_log(&self, size: Option<u32>) -> String {
        let filepath = DatabaseLogger::filepath(&self.db_address, self.client.database_instance_id);
        DatabaseLogger::read_latest(&filepath, size).await
    }
}

<<<<<<< HEAD
pub async fn load_module(name: &str) -> ModuleHandle {
    // For testing, persist to disk by default, as many tests
    // exercise functionality like restarting the database.
    let storage = Storage::Disk;
    let fsync = FsyncPolicy::Never;
    let config = Config { storage, fsync };

    let paths = FilesLocal::temp(name);
    // The database created in the `temp` folder can't be randomized,
    // so it persists after running the test.
    std::fs::remove_dir(paths.db_path()).ok();

    crate::set_key_env_vars(&paths);
    let env = spacetimedb_standalone::StandaloneEnv::init(config).await.unwrap();
    let identity = env.create_identity().await.unwrap();
    let address = env.create_address().await.unwrap();
    let program_bytes = read_module(name);

    env.publish_database(
        &identity,
        DatabaseDef {
            address,
            program_bytes,
            num_replicas: 1,
        },
    )
    .await
    .unwrap();

    let database = env.get_database_by_address(&address).unwrap().unwrap();
    let instance = env.get_leader_database_instance_by_database(database.id).unwrap();

    let client_id = ClientActorId {
        identity,
        name: env.client_actor_index().next_client_name(),
    };

    let module = env.host_controller().get_module_host(instance.id).unwrap();

    // TODO: it might be neat to add some functionality to module handle to make
    // it easier to interact with the database. For example it could include
    // the runtime on which a module was created and then we could add impl
    // for stuff like "get logs" or "get message log"
    ModuleHandle {
        _env: env,
        client: ClientConnection::dummy(client_id, Protocol::Text, instance.id, module),
        db_address: address,
=======
pub struct CompiledModule {
    name: String,
    path: PathBuf,
    program_bytes: OnceCell<Vec<u8>>,
}

impl CompiledModule {
    pub fn compile(name: &str) -> Self {
        let path = spacetimedb_cli::build(&module_path(name), false, true).unwrap();
        Self {
            name: name.to_owned(),
            path,
            program_bytes: OnceCell::new(),
        }
    }

    pub fn path(&self) -> &Path {
        &self.path
    }

    pub fn with_module_async<O, R, F>(&self, routine: R)
    where
        R: FnOnce(ModuleHandle) -> F,
        F: Future<Output = O>,
    {
        with_runtime(move |runtime| {
            runtime.block_on(async {
                let module = self.load_module().await;

                routine(module).await;
            });
        });
    }

    pub fn with_module<F>(&self, func: F)
    where
        F: FnOnce(&Runtime, &ModuleHandle),
    {
        with_runtime(move |runtime| {
            let module = runtime.block_on(async { self.load_module().await });

            func(runtime, &module);
        });
    }

    async fn load_module(&self) -> ModuleHandle {
        // For testing, persist to disk by default, as many tests
        // exercise functionality like restarting the database.
        let storage = Storage::Disk;
        let fsync = FsyncPolicy::Never;
        let config = Config { storage, fsync };

        let paths = FilesLocal::temp(&self.name);
        // The database created in the `temp` folder can't be randomized,
        // so it persists after running the test.
        std::fs::remove_dir(paths.db_path()).ok();

        crate::set_key_env_vars(&paths);
        let env = spacetimedb_standalone::StandaloneEnv::init(config).await.unwrap();
        let identity = env.control_db().alloc_spacetime_identity().await.unwrap();
        let address = env.control_db().alloc_spacetime_address().await.unwrap();

        let program_bytes = self
            .program_bytes
            .get_or_init(|| std::fs::read(&self.path).unwrap())
            .clone();
        let program_bytes_addr = env.object_db().insert_object(program_bytes).unwrap();

        let host_type = HostType::Wasmer;

        env.insert_database(&address, &identity, &program_bytes_addr, host_type, 1, true)
            .await
            .unwrap();

        let database = env.get_database_by_address(&address).await.unwrap().unwrap();
        let instance = env.get_leader_database_instance_by_database(database.id).await.unwrap();

        let client_id = ClientActorId {
            identity,
            name: env.client_actor_index().next_client_name(),
        };

        let module = env.host_controller().get_module_host(instance.id).unwrap();

        // TODO: it might be neat to add some functionality to module handle to make
        // it easier to interact with the database. For example it could include
        // the runtime on which a module was created and then we could add impl
        // for stuff like "get logs" or "get message log"
        ModuleHandle {
            _env: env,
            client: ClientConnection::dummy(client_id, Protocol::Text, instance.id, module),
            db_address: address,
        }
>>>>>>> 4490bea4
    }
}<|MERGE_RESOLUTION|>--- conflicted
+++ resolved
@@ -7,14 +7,10 @@
 
 use spacetimedb::address::Address;
 use spacetimedb::client::{ClientActorId, ClientConnection, Protocol};
+use spacetimedb::config::{FilesLocal, SpacetimeDbFiles};
 use spacetimedb::database_logger::DatabaseLogger;
 use spacetimedb::db::{Config, FsyncPolicy, Storage};
-<<<<<<< HEAD
 use spacetimedb_client_api::{ControlStateReadAccess, ControlStateWriteAccess, DatabaseDef, NodeDelegate};
-=======
->>>>>>> 4490bea4
-
-use spacetimedb::config::{FilesLocal, SpacetimeDbFiles};
 use spacetimedb_standalone::StandaloneEnv;
 
 fn start_runtime() -> Runtime {
@@ -63,55 +59,6 @@
     }
 }
 
-<<<<<<< HEAD
-pub async fn load_module(name: &str) -> ModuleHandle {
-    // For testing, persist to disk by default, as many tests
-    // exercise functionality like restarting the database.
-    let storage = Storage::Disk;
-    let fsync = FsyncPolicy::Never;
-    let config = Config { storage, fsync };
-
-    let paths = FilesLocal::temp(name);
-    // The database created in the `temp` folder can't be randomized,
-    // so it persists after running the test.
-    std::fs::remove_dir(paths.db_path()).ok();
-
-    crate::set_key_env_vars(&paths);
-    let env = spacetimedb_standalone::StandaloneEnv::init(config).await.unwrap();
-    let identity = env.create_identity().await.unwrap();
-    let address = env.create_address().await.unwrap();
-    let program_bytes = read_module(name);
-
-    env.publish_database(
-        &identity,
-        DatabaseDef {
-            address,
-            program_bytes,
-            num_replicas: 1,
-        },
-    )
-    .await
-    .unwrap();
-
-    let database = env.get_database_by_address(&address).unwrap().unwrap();
-    let instance = env.get_leader_database_instance_by_database(database.id).unwrap();
-
-    let client_id = ClientActorId {
-        identity,
-        name: env.client_actor_index().next_client_name(),
-    };
-
-    let module = env.host_controller().get_module_host(instance.id).unwrap();
-
-    // TODO: it might be neat to add some functionality to module handle to make
-    // it easier to interact with the database. For example it could include
-    // the runtime on which a module was created and then we could add impl
-    // for stuff like "get logs" or "get message log"
-    ModuleHandle {
-        _env: env,
-        client: ClientConnection::dummy(client_id, Protocol::Text, instance.id, module),
-        db_address: address,
-=======
 pub struct CompiledModule {
     name: String,
     path: PathBuf,
@@ -140,7 +87,6 @@
         with_runtime(move |runtime| {
             runtime.block_on(async {
                 let module = self.load_module().await;
-
                 routine(module).await;
             });
         });
@@ -171,23 +117,26 @@
 
         crate::set_key_env_vars(&paths);
         let env = spacetimedb_standalone::StandaloneEnv::init(config).await.unwrap();
-        let identity = env.control_db().alloc_spacetime_identity().await.unwrap();
-        let address = env.control_db().alloc_spacetime_address().await.unwrap();
+        let identity = env.create_identity().await.unwrap();
+        let address = env.create_address().await.unwrap();
 
         let program_bytes = self
             .program_bytes
             .get_or_init(|| std::fs::read(&self.path).unwrap())
             .clone();
-        let program_bytes_addr = env.object_db().insert_object(program_bytes).unwrap();
 
-        let host_type = HostType::Wasmer;
+        env.publish_database(
+            &identity,
+            DatabaseDef {
+                address,
+                program_bytes,
+                num_replicas: 1
+            }
+        ).await
+        .unwrap();
 
-        env.insert_database(&address, &identity, &program_bytes_addr, host_type, 1, true)
-            .await
-            .unwrap();
-
-        let database = env.get_database_by_address(&address).await.unwrap().unwrap();
-        let instance = env.get_leader_database_instance_by_database(database.id).await.unwrap();
+        let database = env.get_database_by_address(&address).unwrap().unwrap();
+        let instance = env.get_leader_database_instance_by_database(database.id).unwrap();
 
         let client_id = ClientActorId {
             identity,
@@ -205,6 +154,5 @@
             client: ClientConnection::dummy(client_id, Protocol::Text, instance.id, module),
             db_address: address,
         }
->>>>>>> 4490bea4
     }
 }