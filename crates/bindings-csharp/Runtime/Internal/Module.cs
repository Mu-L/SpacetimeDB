--- conflicted
+++ resolved
@@ -42,23 +42,10 @@
     private static readonly RawModuleDefV9 moduleDef = new();
     private static readonly List<IReducer> reducers = [];
 
-<<<<<<< HEAD
-    private static Func<
-        Identity,
-        ConnectionId?,
-        Random,
-        DateTimeOffset,
-        IReducerContext
-    >? newContext = null;
+    private static Func<Identity, ConnectionId?, Random, Timestamp, IReducerContext>? newContext = null;
 
     public static void SetReducerContextConstructor(
-        Func<Identity, ConnectionId?, Random, DateTimeOffset, IReducerContext> ctor
-=======
-    private static Func<Identity, Address?, Random, Timestamp, IReducerContext>? newContext = null;
-
-    public static void SetReducerContextConstructor(
-        Func<Identity, Address?, Random, Timestamp, IReducerContext> ctor
->>>>>>> 91327d58
+        Func<Identity, ConnectionId?, Random, Timestamp, IReducerContext> ctor
     ) => newContext = ctor;
 
     readonly struct TypeRegistrar() : ITypeRegistrar
@@ -182,15 +169,9 @@
         ulong sender_1,
         ulong sender_2,
         ulong sender_3,
-<<<<<<< HEAD
         ulong conn_id_0,
         ulong conn_id_1,
-        DateTimeOffsetRepr timestamp,
-=======
-        ulong address_0,
-        ulong address_1,
         Timestamp timestamp,
->>>>>>> 91327d58
         BytesSource args,
         BytesSink error
     )
