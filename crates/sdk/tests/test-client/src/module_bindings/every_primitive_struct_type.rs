// THIS FILE IS AUTOMATICALLY GENERATED BY SPACETIMEDB. EDITS TO THIS FILE
// WILL NOT BE SAVED. MODIFY TABLES IN YOUR MODULE SOURCE CODE INSTEAD.

#![allow(unused, clippy::all)]
use spacetimedb_sdk::__codegen::{self as __sdk, __lib, __sats, __ws};

#[derive(__lib::ser::Serialize, __lib::de::Deserialize, Clone, PartialEq, Debug)]
#[sats(crate = __lib)]
pub struct EveryPrimitiveStruct {
    pub a: u8,
    pub b: u16,
    pub c: u32,
    pub d: u64,
    pub e: u128,
    pub f: __sats::u256,
    pub g: i8,
    pub h: i16,
    pub i: i32,
    pub j: i64,
    pub k: i128,
    pub l: __sats::i256,
    pub m: bool,
    pub n: f32,
    pub o: f64,
    pub p: String,
    pub q: __sdk::Identity,
<<<<<<< HEAD
    pub r: __sdk::ConnectionId,
=======
    pub r: __sdk::Address,
    pub s: __sdk::Timestamp,
    pub t: __sdk::TimeDuration,
>>>>>>> 91327d58
}

impl __sdk::InModule for EveryPrimitiveStruct {
    type Module = super::RemoteModule;
}<|MERGE_RESOLUTION|>--- conflicted
+++ resolved
@@ -24,13 +24,9 @@
     pub o: f64,
     pub p: String,
     pub q: __sdk::Identity,
-<<<<<<< HEAD
     pub r: __sdk::ConnectionId,
-=======
-    pub r: __sdk::Address,
     pub s: __sdk::Timestamp,
     pub t: __sdk::TimeDuration,
->>>>>>> 91327d58
 }
 
 impl __sdk::InModule for EveryPrimitiveStruct {
