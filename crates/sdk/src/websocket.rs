use crate::identity::Credentials;
use anyhow::{bail, Result};
use futures::{SinkExt, StreamExt, TryStreamExt};
use futures_channel::mpsc;
use http::uri::{Parts, Scheme, Uri};
use prost::Message as ProtobufMessage;
use spacetimedb_client_api_messages::client_api::Message;
use tokio::task::JoinHandle;
use tokio::{net::TcpStream, runtime};
use tokio_tungstenite::{
    connect_async_with_config,
    tungstenite::client::IntoClientRequest,
    tungstenite::protocol::{Message as WebSocketMessage, WebSocketConfig},
    MaybeTlsStream, WebSocketStream,
};

pub(crate) struct DbConnection {
    sock: WebSocketStream<MaybeTlsStream<TcpStream>>,
}

fn parse_scheme(scheme: Option<Scheme>) -> Result<Scheme> {
    Ok(match scheme {
        Some(s) => match s.as_str() {
            "ws" | "wss" => s,
            "http" => "ws".parse()?,
            "https" => "wss".parse()?,
            unknown_scheme => bail!("Unknown URI scheme {}", unknown_scheme),
        },
        None => "ws".parse()?,
    })
}

fn make_uri<Host>(host: Host, db_name: &str) -> Result<Uri>
where
    Host: TryInto<Uri>,
    <Host as TryInto<Uri>>::Error: std::error::Error + Send + Sync + 'static,
{
    let host: Uri = host.try_into()?;
    let mut parts = Parts::try_from(host)?;
    let scheme = parse_scheme(parts.scheme.take())?;
    parts.scheme = Some(scheme);
    let mut path = if let Some(path_and_query) = parts.path_and_query {
        if let Some(query) = path_and_query.query() {
            bail!("Unexpected query {}", query);
        }
        path_and_query.path().to_string()
    } else {
        "/".to_string()
    };

    if !path.ends_with('/') {
        path.push('/');
    }
    path.push_str("database/subscribe/");
    path.push_str(db_name);
    parts.path_and_query = Some(path.parse()?);
    Ok(Uri::try_from(parts)?)
}

// Tungstenite doesn't offer an interface to specify a WebSocket protocol, which frankly
// seems like a pretty glaring omission in its API. In order to insert our own protocol
// header, we manually the `Request` constructed by
// `tungstenite::IntoClientRequest::into_client_request`.

// TODO: `core` uses [Hyper](https://docs.rs/hyper/latest/hyper/) as its HTTP library
//       rather than having Tungstenite manage its own connections. Should this library do
//       the same?

fn make_request<Host>(host: Host, db_name: &str, credentials: Option<&Credentials>) -> Result<http::Request<()>>
where
    Host: TryInto<Uri>,
    <Host as TryInto<Uri>>::Error: std::error::Error + Send + Sync + 'static,
{
    let uri = make_uri(host, db_name)?;
    let mut req = IntoClientRequest::into_client_request(uri)?;
    request_insert_protocol_header(&mut req);
    request_insert_auth_header(&mut req, credentials);
    Ok(req)
}

fn request_add_header(req: &mut http::Request<()>, key: &'static str, val: http::header::HeaderValue) {
    let _prev = req.headers_mut().insert(key, val);
    debug_assert!(_prev.is_none(), "HttpRequest already had {:?} header {:?}", key, _prev,);
}

const PROTOCOL_HEADER_KEY: &str = "Sec-WebSocket-Protocol";
const PROTOCOL_HEADER_VALUE: &str = "v1.bin.spacetimedb";

fn request_insert_protocol_header(req: &mut http::Request<()>) {
    request_add_header(
        req,
        PROTOCOL_HEADER_KEY,
        http::header::HeaderValue::from_static(PROTOCOL_HEADER_VALUE),
    );
}

const AUTH_HEADER_KEY: &str = "Authorization";

fn request_insert_auth_header(req: &mut http::Request<()>, credentials: Option<&Credentials>) {
    // TODO: figure out how the token is supposed to be encoded in the request
    if let Some(Credentials { token, .. }) = credentials {
        use base64::Engine;

        let auth_bytes = format!("token:{}", token.string);
        let encoded = base64::prelude::BASE64_STANDARD.encode(auth_bytes);
        let auth_header_val = format!("Basic {}", encoded);
        request_add_header(
            req,
            AUTH_HEADER_KEY,
            auth_header_val
                .try_into()
                .expect("Failed to convert token to http HeaderValue"),
        )
    };
}

impl DbConnection {
    pub(crate) async fn connect<Host>(host: Host, db_name: &str, credentials: Option<&Credentials>) -> Result<Self>
    where
        Host: TryInto<Uri>,
        <Host as TryInto<Uri>>::Error: std::error::Error + Send + Sync + 'static,
    {
        let req = make_request(host, db_name, credentials)?;
<<<<<<< HEAD
        let (stream, _): (WebSocketStream<MaybeTlsStream<TcpStream>>, _) = connect_async_with_config(
            req,
            // TODO(kim): In order to be able to replicate module WASM blobs,
            // `cloud-next` cannot have message / frame size limits. That's
            // obviously a bad default for all other clients, though.
            Some(WebSocketConfig {
                max_frame_size: None,
                max_message_size: None,
                ..WebSocketConfig::default()
            }),
            false,
        )
        .await?;
        let (write, read) = stream.split();
        Ok(DbConnection { write, read })
=======
        let (sock, _): (WebSocketStream<MaybeTlsStream<TcpStream>>, _) = connect_async(req).await?;
        Ok(DbConnection { sock })
>>>>>>> 9ff8273f
    }

    pub(crate) fn parse_response(bytes: &[u8]) -> Result<Message> {
        Ok(Message::decode(bytes)?)
    }

    pub(crate) fn encode_message(msg: Message) -> WebSocketMessage {
        WebSocketMessage::Binary(msg.encode_to_vec())
    }

    fn maybe_log_error<T, U: std::fmt::Debug>(cause: &str, res: std::result::Result<T, U>) {
        if let Err(e) = res {
            log::warn!("{}: {:?}", cause, e);
        }
    }

    async fn message_loop(
        mut self,
        incoming_messages: mpsc::UnboundedSender<Message>,
        outgoing_messages: mpsc::UnboundedReceiver<Message>,
    ) {
        let mut outgoing_messages = Some(outgoing_messages);
        loop {
            tokio::select! {
                incoming = self.sock.try_next() => match incoming {
                    Err(e) => Self::maybe_log_error::<(), _>(
                        "Error reading message from read WebSocket stream",
                        Err(e),
                    ),

                    Ok(Some(WebSocketMessage::Binary(bytes))) => {
                        match Self::parse_response(&bytes) {
                            Err(e) => Self::maybe_log_error::<(), _>(
                                "Error decoding WebSocketMessage::Binary payload",
                                Err(e),
                            ),
                            Ok(msg) => Self::maybe_log_error(
                                "Error sending decoded message to incoming_messages queue",
                                incoming_messages.unbounded_send(msg),
                            ),
                        }
                    }

                    Ok(Some(WebSocketMessage::Ping(_))) => {}

                    Ok(Some(other)) => log::warn!("Unexpected WebSocket message {:?}", other),

                    Ok(None) => break,
                },

                // this is stupid. we want to handle the channel close *once*, and then disable this branch
                Some(outgoing) = async { Some(outgoing_messages.as_mut()?.next().await) } => match outgoing {
                    Some(outgoing) => {
                        let msg = Self::encode_message(outgoing);
                        Self::maybe_log_error(
                            "Error sending outgoing message",
                                self.sock.send(msg).await,
                        );
                    }
                    None => {
                        Self::maybe_log_error("Error sending close frame", SinkExt::close(&mut self.sock).await);
                        outgoing_messages = None;
                    }
                },
            }
        }
    }

    pub(crate) fn spawn_message_loop(
        self,
        runtime: &runtime::Handle,
    ) -> (
        JoinHandle<()>,
        mpsc::UnboundedReceiver<Message>,
        mpsc::UnboundedSender<Message>,
    ) {
        let (outgoing_send, outgoing_recv) = mpsc::unbounded();
        let (incoming_send, incoming_recv) = mpsc::unbounded();
        let handle = runtime.spawn(self.message_loop(incoming_send, outgoing_recv));
        (handle, incoming_recv, outgoing_send)
    }
}<|MERGE_RESOLUTION|>--- conflicted
+++ resolved
@@ -121,8 +121,7 @@
         <Host as TryInto<Uri>>::Error: std::error::Error + Send + Sync + 'static,
     {
         let req = make_request(host, db_name, credentials)?;
-<<<<<<< HEAD
-        let (stream, _): (WebSocketStream<MaybeTlsStream<TcpStream>>, _) = connect_async_with_config(
+        let (sock, _): (WebSocketStream<MaybeTlsStream<TcpStream>>, _) = connect_async_with_config(
             req,
             // TODO(kim): In order to be able to replicate module WASM blobs,
             // `cloud-next` cannot have message / frame size limits. That's
@@ -135,12 +134,7 @@
             false,
         )
         .await?;
-        let (write, read) = stream.split();
-        Ok(DbConnection { write, read })
-=======
-        let (sock, _): (WebSocketStream<MaybeTlsStream<TcpStream>>, _) = connect_async(req).await?;
         Ok(DbConnection { sock })
->>>>>>> 9ff8273f
     }
 
     pub(crate) fn parse_response(bytes: &[u8]) -> Result<Message> {
