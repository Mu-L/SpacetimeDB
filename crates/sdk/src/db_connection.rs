//! Internal implementations of connections to a remote database.
//!
//! Contains a whole bunch of stuff that is referenced by the CLI codegen,
//! most notably [`DbContextImpl`], which implements `DbConnection` and `EventContext`.
//!
//! Broadly speaking, the Rust SDK works by having a background Tokio worker [`WsConnection`]
//! send and receive raw messages.
//! Incoming messages are then parsed by the [`parse_loop`] into domain types in [`ParsedMessage`],
//! which are processed and applied to the client cache state
//! when a user calls `DbConnection::advance_one_message` or its friends.
//!
//! Callbacks may access the database context through an `EventContext`,
//! and may therefore add or remove callbacks on the same or other events,
//! query the client cache, add or remove subscriptions, and make many other mutations.
//! To prevent deadlocks or re-entrancy, the SDK arranges to defer all such mutations in a queue
//! called`pending_mutations`, which are processed and applied during `advance_one_message`,
//! as with received WebSocket messages.
//!
//! This module is internal, and may incompatibly change without warning.

use crate::{
    callbacks::{CallbackId, DbCallbacks, ReducerCallback, ReducerCallbacks, RowCallback, UpdateCallback},
    client_cache::{ClientCache, TableHandle},
    spacetime_module::{DbConnection, DbUpdate, EventContext, InModule, SpacetimeModule},
    subscription::{OnAppliedCallback, OnErrorCallback, SubscriptionManager},
    websocket::{WsConnection, WsParams},
    Event, ReducerEvent, Status,
};
use anyhow::{bail, Context, Result};
use bytes::Bytes;
use futures::StreamExt;
use futures_channel::mpsc;
use http::Uri;
use spacetimedb_client_api_messages::websocket as ws;
use spacetimedb_client_api_messages::websocket::{BsatnFormat, CallReducerFlags, Compression};
<<<<<<< HEAD
use spacetimedb_data_structures::map::HashMap;
use spacetimedb_lib::{bsatn, de::Deserialize, ser::Serialize, Address, Identity};
use std::sync::{Arc, Mutex as StdMutex, OnceLock};
=======
use spacetimedb_lib::{bsatn, ser::Serialize, Address, Identity};
use std::{
    collections::HashMap,
    sync::{Arc, Mutex as StdMutex, OnceLock},
    time::{Duration, SystemTime},
};
>>>>>>> 85ffb283
use tokio::{
    runtime::{self, Runtime},
    sync::Mutex as TokioMutex,
};

pub(crate) type SharedCell<T> = Arc<StdMutex<T>>;

/// Implementation of `DbConnection`, `EventContext`,
/// and anything else that provides access to the database connection.
///
/// This must be relatively cheaply `Clone`-able, and have internal sharing,
/// as numerous operations will clone it to get new handles on the connection.
pub struct DbContextImpl<M: SpacetimeModule> {
    runtime: runtime::Handle,

    /// All the state which is safe to hold a lock on while running callbacks.
    pub(crate) inner: SharedCell<DbContextImplInner<M>>,

    /// The client cache, which stores subscribed rows.
    cache: SharedCell<ClientCache<M>>,

    /// Receiver channel for WebSocket messages,
    /// which are pre-parsed in the background by [`parse_loop`].
    recv: Arc<TokioMutex<mpsc::UnboundedReceiver<ParsedMessage<M>>>>,

    /// Channel into which operations which apparently mutate SDK state,
    /// e.g. registering callbacks, push [`PendingMutation`] messages,
    /// rather than immediately locking the connection and applying their change,
    /// to avoid deadlocks and races.
    pub(crate) pending_mutations_send: mpsc::UnboundedSender<PendingMutation<M>>,

    /// Receive end of `pending_mutations_send`,
    /// from which [Self::apply_pending_mutations] and friends read mutations.
    pending_mutations_recv: Arc<TokioMutex<mpsc::UnboundedReceiver<PendingMutation<M>>>>,

    /// This connection's `Identity`.
    ///
    /// May be `None` if we connected anonymously
    /// and have not yet received the [`ws::IdentityToken`] message.
    identity: SharedCell<Option<Identity>>,
}

impl<M: SpacetimeModule> Clone for DbContextImpl<M> {
    fn clone(&self) -> Self {
        Self {
            runtime: self.runtime.clone(),
            // Being very explicit with `Arc::clone` here,
            // since we'll be doing `DbContextImpl::clone` very frequently,
            // and we need it to be fast.
            inner: Arc::clone(&self.inner),
            cache: Arc::clone(&self.cache),
            recv: Arc::clone(&self.recv),
            pending_mutations_send: self.pending_mutations_send.clone(),
            pending_mutations_recv: Arc::clone(&self.pending_mutations_recv),
            identity: Arc::clone(&self.identity),
        }
    }
}

impl<M: SpacetimeModule> DbContextImpl<M> {
    /// Process a parsed WebSocket message,
    /// applying its mutations to the client cache and invoking callbacks.
    fn process_message(&self, msg: ParsedMessage<M>) -> Result<()> {
        let res = match msg {
            // Error: treat this as an erroneous disconnect.
            ParsedMessage::Error(e) => {
                self.invoke_disconnected(Some(&e));
                Err(e)
            }

            // Initial `IdentityToken` message:
            // confirm that the received identity and address are what we expect,
            // store them,
            // then invoke the on_connect callback.
            ParsedMessage::IdentityToken(identity, token, addr) => {
                {
                    // Don't hold the `self.identity` lock while running callbacks.
                    // Callbacks can (will) call [`DbContext::identity`], which acquires that lock,
                    // so holding it while running a callback causes deadlocks.
                    let mut ident_store = self.identity.lock().unwrap();
                    if let Some(prev_identity) = *ident_store {
                        assert_eq!(prev_identity, identity);
                    }
                    *ident_store = Some(identity);
                }
                assert_eq!(get_client_address(), addr);
                let mut inner = self.inner.lock().unwrap();
                if let Some(on_connect) = inner.on_connect.take() {
                    let ctx = <M::DbConnection as DbConnection>::new(self.clone());
                    on_connect(&ctx, identity, &token);
                }
                Ok(())
            }

            // Subscription applied:
            // set the received state to store all the rows,
            // then invoke the on-applied and row callbacks.
            ParsedMessage::InitialSubscription { db_update, sub_id } => {
                // Lock the client cache in a restricted scope,
                // so that it will be unlocked when callbacks run.
                {
                    let mut cache = self.cache.lock().unwrap();
                    // FIXME: delete no-longer-subscribed rows.
                    db_update.apply_to_client_cache(&mut *cache);
                }
                let event_ctx = self.make_event_ctx(Event::SubscribeApplied);
                let mut inner = self.inner.lock().unwrap();
                inner.subscriptions.subscription_applied(&event_ctx, sub_id);
                // FIXME: invoke delete callbacks for no-longer-subscribed rows.
                db_update.invoke_row_callbacks(&event_ctx, &mut inner.db_callbacks);
                Ok(())
            }

            // Successful transaction update:
            // apply the received diff to the client cache,
            // then invoke on-reducer and row callbacks.
            ParsedMessage::TransactionUpdate(event, Some(update)) => {
                // Lock the client cache in a restricted scope,
                // so that it will be unlocked when callbacks run.
                {
                    let mut cache = self.cache.lock().unwrap();
                    update.apply_to_client_cache(&mut *cache);
                }
                let event_ctx = self.make_event_ctx(event);
                let mut inner = self.inner.lock().unwrap();
                if let Event::Reducer(reducer_event) = event_ctx.event() {
                    inner
                        .reducer_callbacks
                        .invoke_on_reducer(&event_ctx, &reducer_event.reducer);
                }
                update.invoke_row_callbacks(&event_ctx, &mut inner.db_callbacks);
                Ok(())
            }

            // Failed transaction update:
            // invoke on-reducer callbacks.
            ParsedMessage::TransactionUpdate(event, None) => {
                let event_ctx = self.make_event_ctx(event);
                if let Event::Reducer(reducer_event) = event_ctx.event() {
                    let mut inner = self.inner.lock().unwrap();
                    inner
                        .reducer_callbacks
                        .invoke_on_reducer(&event_ctx, &reducer_event.reducer);
                }
                Ok(())
            }
        };

        res
    }

    /// Invoke the on-disconnect callback, and mark [`Self::is_active`] false.
    fn invoke_disconnected(&self, err: Option<&anyhow::Error>) {
        let disconnected_callback = {
            let mut inner = self.inner.lock().unwrap();
            // TODO: Determine correct behavior here.
            // - Delete all rows from client cache?
            // - Invoke `on_disconnect` methods?
            // - End all subscriptions and invoke their `on_error` methods?

            // Set `send_chan` to `None`, since `Self::is_active` checks that.
            inner.send_chan = None;

            // Grap the `on_disconnect` callback and invoke it.
            inner.on_disconnect.take()
        };
        if let Some(disconnect_callback) = disconnected_callback {
            let ctx = <M::DbConnection as DbConnection>::new(self.clone());
            disconnect_callback(&ctx, err);
        }
    }

    fn make_event_ctx(&self, event: Event<M::Reducer>) -> M::EventContext {
        let imp = self.clone();
        <M::EventContext as EventContext>::new(imp, event)
    }

    /// Apply all queued [`PendingMutation`]s.
    fn apply_pending_mutations(&self) -> anyhow::Result<()> {
        while let Ok(Some(pending_mutation)) = self.pending_mutations_recv.blocking_lock().try_next() {
            self.apply_mutation(pending_mutation)?;
        }
        Ok(())
    }

    /// Apply an individual [`PendingMutation`].
    fn apply_mutation(&self, mutation: PendingMutation<M>) -> anyhow::Result<()> {
        match mutation {
            // Subscribe: register the subscription in the [`SubscriptionManager`]
            // and send the `Subscribe` WS message.
            PendingMutation::Subscribe {
                on_applied,
                queries,
                sub_id,
                on_error,
            } => {
                let mut inner = self.inner.lock().unwrap();
                inner.subscriptions.register_subscription(sub_id, on_applied, on_error);
                inner
                    .send_chan
                    .as_mut()
                    .ok_or(DisconnectedError {})?
                    .unbounded_send(ws::ClientMessage::Subscribe(ws::Subscribe {
                        query_strings: queries,
                        request_id: sub_id,
                    }))
                    .expect("Unable to send subscribe message: WS sender loop has dropped its recv channel");
            }

            // CallReducer: send the `CallReducer` WS message.
            PendingMutation::CallReducer { reducer, args_bsatn } => {
                let inner = &mut *self.inner.lock().unwrap();

                let flags = inner.call_reducer_flags.get_flags(reducer);
                let msg = ws::ClientMessage::CallReducer(ws::CallReducer {
                    reducer: reducer.into(),
                    args: args_bsatn.into(),
                    request_id: 0,
                    flags,
                });
                inner
                    .send_chan
                    .as_mut()
                    .ok_or(DisconnectedError {})?
                    .unbounded_send(msg)
                    .expect("Unable to send reducer call message: WS sender loop has dropped its recv channel");
            }

            // Disconnect: close the connection.
            PendingMutation::Disconnect => {
                // Set `send_chan` to `None`, since `Self::is_active` checks that.
                // This will close the WebSocket loop in websocket.rs,
                // sending a close frame to the server,
                // eventually resulting in disconnect callbacks being called.
                self.inner.lock().unwrap().send_chan = None;
            }

            // Callback stuff: these all do what you expect.
            PendingMutation::AddInsertCallback {
                table,
                callback_id,
                callback,
            } => {
                self.inner
                    .lock()
                    .unwrap()
                    .db_callbacks
                    .get_table_callbacks(table)
                    .register_on_insert(callback_id, callback);
            }
            PendingMutation::AddDeleteCallback {
                table,
                callback_id,
                callback,
            } => {
                self.inner
                    .lock()
                    .unwrap()
                    .db_callbacks
                    .get_table_callbacks(table)
                    .register_on_delete(callback_id, callback);
            }
            PendingMutation::AddUpdateCallback {
                table,
                callback_id,
                callback,
            } => {
                self.inner
                    .lock()
                    .unwrap()
                    .db_callbacks
                    .get_table_callbacks(table)
                    .register_on_update(callback_id, callback);
            }
            PendingMutation::AddReducerCallback {
                reducer,
                callback_id,
                callback,
            } => {
                self.inner
                    .lock()
                    .unwrap()
                    .reducer_callbacks
                    .register_on_reducer(reducer, callback_id, callback);
            }
            PendingMutation::RemoveInsertCallback { table, callback_id } => {
                self.inner
                    .lock()
                    .unwrap()
                    .db_callbacks
                    .get_table_callbacks(table)
                    .remove_on_insert(callback_id);
            }
            PendingMutation::RemoveDeleteCallback { table, callback_id } => {
                self.inner
                    .lock()
                    .unwrap()
                    .db_callbacks
                    .get_table_callbacks(table)
                    .remove_on_delete(callback_id);
            }
            PendingMutation::RemoveUpdateCallback { table, callback_id } => {
                self.inner
                    .lock()
                    .unwrap()
                    .db_callbacks
                    .get_table_callbacks(table)
                    .remove_on_update(callback_id);
            }
            PendingMutation::RemoveReducerCallback { reducer, callback_id } => {
                self.inner
                    .lock()
                    .unwrap()
                    .reducer_callbacks
                    .remove_on_reducer(reducer, callback_id);
            }
            PendingMutation::SetCallReducerFlags {
                reducer: reducer_name,
                flags,
            } => {
                self.inner
                    .lock()
                    .unwrap()
                    .call_reducer_flags
                    .set_flags(reducer_name, flags);
            }
        };
        Ok(())
    }

    /// If a WebSocket message is waiting, process it and return `true`.
    /// If no WebSocket messages are in the queue, immediately return `false`.
    ///
    /// Called by the autogenerated `DbConnection` method of the same name.
    pub fn advance_one_message(&self) -> Result<bool> {
        // Apply any pending mutations before processing a WS message,
        // so that pending callbacks don't get skipped.
        self.apply_pending_mutations()?;

        // Deranged behavior: mpsc's `try_next` returns `Ok(None)` when the channel is closed,
        // and `Err(_)` when the channel is open and waiting. This seems exactly backwards.
        let res = match self.recv.blocking_lock().try_next() {
            Ok(None) => {
                self.invoke_disconnected(None);
                Err(anyhow::Error::new(DisconnectedError {}))
            }
            Err(_) => Ok(false),
            Ok(Some(msg)) => self.process_message(msg).map(|_| true),
        };

        // Also apply any new pending messages afterwards,
        // so that outgoing WS messages get sent as soon as possible.
        self.apply_pending_mutations()?;

        res
    }

    async fn get_message(&self) -> Message<M> {
        // Holding these locks across the below await can only cause a deadlock if
        // there are multiple parallel callers of `advance_one_message` or its siblings.
        // We call this out as an incorrect and unsupported thing to do.
        #![allow(clippy::await_holding_lock)]

        let mut pending_mutations = self.pending_mutations_recv.lock().await;
        let mut recv = self.recv.lock().await;

        // Always process pending mutations before WS messages, if they're available,
        // so that newly registered callbacks run on messages.
        // This may be unnecessary, but `tokio::select` does not document any ordering guarantees,
        // and if both `pending_mutations.next()` and `recv.next()` have values ready,
        // we want to process the pending mutation first.
        if let Ok(pending_mutation) = pending_mutations.try_next() {
            return Message::Local(pending_mutation.unwrap());
        }

        tokio::select! {
            pending_mutation = pending_mutations.next() => Message::Local(pending_mutation.unwrap()),
            incoming_message = recv.next() => Message::Ws(incoming_message),
        }
    }

    /// Like [`Self::advance_one_message`], but sleeps the thread until a message is available.
    ///
    /// Called by the autogenerated `DbConnection` method of the same name.
    pub fn advance_one_message_blocking(&self) -> Result<()> {
        match self.runtime.block_on(self.get_message()) {
            Message::Local(pending) => self.apply_mutation(pending),
            Message::Ws(None) => {
                self.invoke_disconnected(None);
                Err(anyhow::Error::new(DisconnectedError {}))
            }
            Message::Ws(Some(msg)) => self.process_message(msg),
        }
    }

    /// Like [`Self::advance_one_message`], but `await`s until a message is available.
    ///
    /// Called by the autogenerated `DbConnection` method of the same name.
    pub async fn advance_one_message_async(&self) -> Result<()> {
        match self.get_message().await {
            Message::Local(pending) => self.apply_mutation(pending),
            Message::Ws(None) => {
                self.invoke_disconnected(None);
                Err(anyhow::Error::new(DisconnectedError {}))
            }
            Message::Ws(Some(msg)) => self.process_message(msg),
        }
    }

    /// Call [`Self::advance_one_message`] in a loop until no more messages are waiting.
    ///
    /// Called by the autogenerated `DbConnection` method of the same name.
    pub fn frame_tick(&self) -> Result<()> {
        while self.advance_one_message()? {}
        Ok(())
    }

    /// Spawn a thread which does [`Self::advance_one_message_blocking`] in a loop.
    ///
    /// Called by the autogenerated `DbConnection` method of the same name.
    pub fn run_threaded(&self) -> std::thread::JoinHandle<()> {
        let this = self.clone();
        std::thread::spawn(move || loop {
            match this.advance_one_message_blocking() {
                Ok(()) => (),
                Err(e) if error_is_normal_disconnect(&e) => return,
                Err(e) => panic!("{e:?}"),
            }
        })
    }

    /// An async task which does [`Self::advance_one_message_async`] in a loop.
    ///
    /// Called by the autogenerated `DbConnection` method of the same name.
    pub async fn run_async(&self) -> Result<()> {
        let this = self.clone();
        loop {
            match this.advance_one_message_async().await {
                Ok(()) => (),
                Err(e) if error_is_normal_disconnect(&e) => return Ok(()),
                Err(e) => return Err(e),
            }
        }
    }

    /// Called by the autogenerated `DbConnection` method of the same name.
    pub fn is_active(&self) -> bool {
        self.inner.lock().unwrap().send_chan.is_some()
    }

    /// Called by the autogenerated `DbConnection` method of the same name.
    pub fn disconnect(&self) -> Result<()> {
        if !self.is_active() {
            bail!("Already disconnected in call to `DbContext::disconnect`");
        }
        self.pending_mutations_send
            .unbounded_send(PendingMutation::Disconnect)
            .unwrap();
        Ok(())
    }

    /// Add a [`PendingMutation`] to the `pending_mutations` queue,
    /// to be processed during the next call to [`Self::apply_pending_mutations`].
    ///
    /// This is used to defer operations which would otherwise need to hold a lock on `self.inner`,
    /// as otherwise running those operations within a callback would deadlock.
    fn queue_mutation(&self, mutation: PendingMutation<M>) {
        self.pending_mutations_send.unbounded_send(mutation).unwrap();
    }

    /// Called by autogenerated table access methods.
    pub fn get_table<Row: InModule<Module = M> + Send + Sync + 'static>(
        &self,
        table_name: &'static str,
    ) -> TableHandle<Row> {
        let client_cache = Arc::clone(&self.cache);
        let pending_mutations = self.pending_mutations_send.clone();
        TableHandle {
            client_cache,
            pending_mutations,
            table_name,
        }
    }

    /// Called by autogenerated reducer invocation methods.
    pub fn call_reducer<Args: Serialize + InModule<Module = M>>(
        &self,
        reducer_name: &'static str,
        args: Args,
    ) -> Result<()> {
        // TODO(centril, perf): consider using a thread local pool to avoid allocating each time.
        let args_bsatn = bsatn::to_vec(&args)
            .with_context(|| format!("Failed to BSATN serialize arguments for reducer {reducer_name}"))?;

        self.queue_mutation(PendingMutation::CallReducer {
            reducer: reducer_name,
            args_bsatn,
        });
        Ok(())
    }

    /// Called by autogenerated on `reducer_config` methods.
    pub fn set_call_reducer_flags(&self, reducer: &'static str, flags: CallReducerFlags) {
        self.queue_mutation(PendingMutation::SetCallReducerFlags { reducer, flags });
    }

    /// Called by autogenerated reducer callback methods.
    pub fn on_reducer(&self, reducer_name: &'static str, callback: ReducerCallback<M>) -> CallbackId {
        let callback_id = CallbackId::get_next();
        self.queue_mutation(PendingMutation::AddReducerCallback {
            reducer: reducer_name,
            callback_id,
            callback,
        });
        callback_id
    }

    /// Called by autogenerated reducer callback methods.
    pub fn remove_on_reducer(&self, reducer_name: &'static str, callback: CallbackId) {
        self.queue_mutation(PendingMutation::RemoveReducerCallback {
            reducer: reducer_name,
            callback_id: callback,
        });
    }

    /// Called by the autogenerated `DbConnection` method of the same name.
    pub fn try_identity(&self) -> Option<Identity> {
        *self.identity.lock().unwrap()
    }

    /// Called by the autogenerated `DbConnection` method of the same name.
    pub fn address(&self) -> Address {
        get_client_address()
    }
}

type OnConnectCallback<M> = Box<dyn FnOnce(&<M as SpacetimeModule>::DbConnection, Identity, &str) + Send + 'static>;

type OnConnectErrorCallback = Box<dyn FnOnce(&anyhow::Error) + Send + 'static>;

type OnDisconnectCallback<M> =
    Box<dyn FnOnce(&<M as SpacetimeModule>::DbConnection, Option<&anyhow::Error>) + Send + 'static>;

/// All the stuff in a [`DbContextImpl`] which can safely be locked while invoking callbacks.
pub(crate) struct DbContextImplInner<M: SpacetimeModule> {
    /// `Some` if not within the context of an outer runtime. The `Runtime` must
    /// then live as long as `Self`.
    #[allow(unused)]
    runtime: Option<Runtime>,

    /// None if we have disconnected.
    send_chan: Option<mpsc::UnboundedSender<ws::ClientMessage<Bytes>>>,

    db_callbacks: DbCallbacks<M>,
    reducer_callbacks: ReducerCallbacks<M>,
    pub(crate) subscriptions: SubscriptionManager<M>,

    on_connect: Option<OnConnectCallback<M>>,
    #[allow(unused)]
    // TODO: Make use of this to handle `ParsedMessage::Error` before receiving `IdentityToken`.
    on_connect_error: Option<OnConnectErrorCallback>,
    on_disconnect: Option<OnDisconnectCallback<M>>,

    call_reducer_flags: CallReducerFlagsMap,
}

/// Maps reducer names to the flags to use for `.call_reducer(..)`.
#[derive(Default, Clone)]
struct CallReducerFlagsMap {
    // TODO(centril): consider replacing the string with a type-id based map
    // where each reducer is associated with a marker type.
    map: HashMap<&'static str, CallReducerFlags>,
}

impl CallReducerFlagsMap {
    /// Returns the [`CallReducerFlags`] for `reducer_name`.
    fn get_flags(&self, reducer_name: &str) -> CallReducerFlags {
        self.map.get(reducer_name).copied().unwrap_or_default()
    }

    /// Sets the [`CallReducerFlags`] for `reducer_name` to `flags`.
    pub fn set_flags(&mut self, reducer_name: &'static str, flags: CallReducerFlags) {
        if flags == <_>::default() {
            self.map.remove(reducer_name)
        } else {
            self.map.insert(reducer_name, flags)
        };
    }
}

/// A builder-pattern constructor for a `DbConnection` connection to the module `M`.
///
/// `M` will be the autogenerated opaque module type.
///
/// Get a builder by calling `DbConnection::builder()`.
// TODO: Move into its own module which is not #[doc(hidden)]?
pub struct DbConnectionBuilder<M: SpacetimeModule> {
    uri: Option<Uri>,

    module_name: Option<String>,

    token: Option<String>,

    on_connect: Option<OnConnectCallback<M>>,
    on_connect_error: Option<OnConnectErrorCallback>,
    on_disconnect: Option<OnDisconnectCallback<M>>,

    params: WsParams,
}

/// This process's global client address, which will be attacked to all connections it makes.
static CLIENT_ADDRESS: OnceLock<Address> = OnceLock::new();

fn get_client_address() -> Address {
    *CLIENT_ADDRESS.get_or_init(|| Address::from_byte_array(rand::random()))
}

#[doc(hidden)]
/// Attempt to set this process's client address to a known value.
///
/// This functionality is exposed for use in SpacetimeDB-cloud.
/// It is unstable, and will be removed without warning in a future version.
///
/// Clients which want a particular client address must call this method
/// before constructing any connection.
/// Once any connection is constructed, the per-process client address value is locked in,
/// and cannot be overwritten.
///
/// Returns `Err` if this process's client address has already been initialized to a random value.
pub fn set_client_address(addr: Address) -> Result<()> {
    let stored = *CLIENT_ADDRESS.get_or_init(|| addr);
    anyhow::ensure!(
        stored == addr,
        "Call to set_client_address after CLIENT_ADDRESS was initialized to a different value"
    );
    Ok(())
}

impl<M: SpacetimeModule> DbConnectionBuilder<M> {
    /// Implementation of the generated `DbConnection::builder` method.
    /// Call that method instead.
    #[doc(hidden)]
    pub fn new() -> Self {
        Self {
            uri: None,
            module_name: None,
            token: None,
            on_connect: None,
            on_connect_error: None,
            on_disconnect: None,
            params: <_>::default(),
        }
    }

    /// Open a WebSocket connection to the remote module,
    /// with all configuration and callbacks registered in the builder `self`.
    ///
    /// This method panics if `self` lacks a required configuration,
    /// or returns an `Err` if some I/O operation during the initial WebSocket connection fails.
    ///
    /// Successful return from this method does not necessarily imply a valid `DbConnection`;
    /// the connection may still fail asynchronously,
    /// leading to the [`Self::on_connect_error`] callback being invoked.
    ///
    /// Before calling this method, make sure to invoke at least [`Self::with_uri`] and [`Self::with_module_name`]
    /// to configure the connection.
    #[must_use = "
You must explicitly advance the connection by calling any one of:

- `DbConnection::frame_tick`.
- `DbConnection::run_threaded`.
- `DbConnection::run_async`.
- `DbConnection::advance_one_message`.
- `DbConnection::advance_one_message_blocking`.
- `DbConnection::advance_one_message_async`.

Which of these methods you should call depends on the specific needs of your application,
but you must call one of them, or else the connection will never progress.
"]
    pub fn build(self) -> Result<M::DbConnection> {
        let imp = self.build_impl()?;
        Ok(<M::DbConnection as DbConnection>::new(imp))
    }

    /// Open a WebSocket connection, build an empty client cache, &c,
    /// to construct a [`DbContextImpl`].
    fn build_impl(self) -> Result<DbContextImpl<M>> {
        let (runtime, handle) = enter_or_create_runtime()?;
        let db_callbacks = DbCallbacks::default();
        let reducer_callbacks = ReducerCallbacks::default();

        let ws_connection = tokio::task::block_in_place(|| {
            handle.block_on(WsConnection::connect(
                self.uri.unwrap(),
                self.module_name.as_ref().unwrap(),
                self.token.as_deref(),
                get_client_address(),
                self.params,
            ))
        })?;

        let (_websocket_loop_handle, raw_msg_recv, raw_msg_send) = ws_connection.spawn_message_loop(&handle);
        let (_parse_loop_handle, parsed_recv_chan) = spawn_parse_loop::<M>(raw_msg_recv, &handle);

        let inner = Arc::new(StdMutex::new(DbContextImplInner {
            runtime,

            send_chan: Some(raw_msg_send),
            db_callbacks,
            reducer_callbacks,
            subscriptions: SubscriptionManager::default(),

            on_connect: self.on_connect,
            on_connect_error: self.on_connect_error,
            on_disconnect: self.on_disconnect,
            call_reducer_flags: <_>::default(),
        }));

        let mut cache = ClientCache::default();
        M::register_tables(&mut cache);
        let cache = Arc::new(StdMutex::new(cache));

        let (pending_mutations_send, pending_mutations_recv) = mpsc::unbounded();
        let ctx_imp = DbContextImpl {
            runtime: handle,
            inner,
            cache,
            recv: Arc::new(TokioMutex::new(parsed_recv_chan)),
            pending_mutations_send,
            pending_mutations_recv: Arc::new(TokioMutex::new(pending_mutations_recv)),
            identity: Arc::new(StdMutex::new(None)),
        };

        Ok(ctx_imp)
    }

    /// Set the URI of the SpacetimeDB host which is running the remote module.
    ///
    /// The URI must have either no scheme or one of the schemes `http`, `https`, `ws` or `wss`.
    pub fn with_uri<E: std::fmt::Debug>(mut self, uri: impl TryInto<Uri, Error = E>) -> Self {
        let uri = uri.try_into().expect("Unable to parse supplied URI");
        self.uri = Some(uri);
        self
    }

    /// Set the name or identity of the remote module.
    pub fn with_module_name(mut self, name_or_identity: impl ToString) -> Self {
        self.module_name = Some(name_or_identity.to_string());
        self
    }

    /// Supply a token with which to authenticate with the remote database.
    ///
    /// `token` should be an OpenID Connect compliant JSON Web Token.
    ///
    /// If this method is not invoked, or `None` is supplied,
    /// the SpacetimeDB host will generate a new anonymous `Identity`.
    ///
    /// If the passed token is invalid or rejected by the host,
    /// the connection will fail asynchrnonously.
    // FIXME: currently this causes `disconnect` to be called rather than `on_connect_error`.
    pub fn with_token(mut self, token: Option<impl ToString>) -> Self {
        self.token = token.map(|token| token.to_string());
        self
    }

    /// Sets the compression used when a certain threshold in the message size has been reached.
    ///
    /// The current threshold used by the host is 1KiB for the entire server message
    /// and for individual query updates.
    /// Note however that this threshold is not guaranteed and may change without notice.
    pub fn with_compression(mut self, compression: Compression) -> Self {
        self.params.compression = compression;
        self
    }

    /// Sets whether the "light" mode is used.
    ///
    /// The light mode is meant for clients which are network-bandwidth constrained
    /// and results in the following:
    /// - Incremental updates will not include information about the reducer that caused them.
    /// - The client will not be notified about a reducer the client called
    ///   without being subscribed to any relevant queries.
    pub fn with_light_mode(mut self, light: bool) -> Self {
        self.params.light = light;
        self
    }

    /// Register a callback to run when the connection is successfully initiated.
    ///
    /// The callback will receive three arguments:
    /// - The `DbConnection` which has successfully connected.
    /// - The `Identity` of the successful connection.
    /// - The private access token which can be used to later re-authenticate as the same `Identity`.
    ///   If a token was passed to [`Self::with_token`],
    ///   this will be the same token.
    pub fn on_connect(mut self, callback: impl FnOnce(&M::DbConnection, Identity, &str) + Send + 'static) -> Self {
        if self.on_connect.is_some() {
            panic!(
                "DbConnectionBuilder can only register a single `on_connect` callback.

Instead of registering multiple `on_connect` callbacks, register a single callback which does multiple operations."
            );
        }

        self.on_connect = Some(Box::new(callback));
        self
    }

    /// Register a callback to run when the connection fails asynchronously,
    /// e.g. due to invalid credentials.
    // FIXME: currently never called; `on_disconnect` is called instead.
    pub fn on_connect_error(mut self, callback: impl FnOnce(&anyhow::Error) + Send + 'static) -> Self {
        if self.on_connect_error.is_some() {
            panic!(
                "DbConnectionBuilder can only register a single `on_connect_error` callback.

Instead of registering multiple `on_connect_error` callbacks, register a single callback which does multiple operations."
            );
        }

        self.on_connect_error = Some(Box::new(callback));
        self
    }

    /// Register a callback to run when the connection is closed.
    // FIXME: currently also called when the connection fails asynchronously, instead of `on_connect_error`.
    pub fn on_disconnect(
        mut self,
        callback: impl FnOnce(&M::DbConnection, Option<&anyhow::Error>) + Send + 'static,
    ) -> Self {
        if self.on_disconnect.is_some() {
            panic!(
                "DbConnectionBuilder can only register a single `on_disconnect` callback.

Instead of registering multiple `on_disconnect` callbacks, register a single callback which does multiple operations."
            );
        }
        self.on_disconnect = Some(Box::new(callback));
        self
    }
}

// When called from within an async context, return a handle to it (and no
// `Runtime`), otherwise create a fresh `Runtime` and return it along with a
// handle to it.
fn enter_or_create_runtime() -> Result<(Option<Runtime>, runtime::Handle)> {
    match runtime::Handle::try_current() {
        Err(e) if e.is_missing_context() => {
            let rt = tokio::runtime::Builder::new_multi_thread()
                .enable_all()
                .worker_threads(1)
                .thread_name("spacetimedb-background-connection")
                .build()?;
            let handle = rt.handle().clone();

            Ok((Some(rt), handle))
        }
        Ok(handle) => Ok((None, handle)),
        Err(e) => Err(e.into()),
    }
}

enum ParsedMessage<M: SpacetimeModule> {
    InitialSubscription { db_update: M::DbUpdate, sub_id: u32 },
    TransactionUpdate(Event<M::Reducer>, Option<M::DbUpdate>),
    IdentityToken(Identity, Box<str>, Address),
    Error(anyhow::Error),
}

fn spawn_parse_loop<M: SpacetimeModule>(
    raw_message_recv: mpsc::UnboundedReceiver<ws::ServerMessage<BsatnFormat>>,
    handle: &runtime::Handle,
) -> (tokio::task::JoinHandle<()>, mpsc::UnboundedReceiver<ParsedMessage<M>>) {
    let (parsed_message_send, parsed_message_recv) = mpsc::unbounded();
    let handle = handle.spawn(parse_loop(raw_message_recv, parsed_message_send));
    (handle, parsed_message_recv)
}

/// A loop which reads raw WS messages from `recv`, parses them into domain types,
/// and pushes the [`ParsedMessage`]s into `send`.
async fn parse_loop<M: SpacetimeModule>(
    mut recv: mpsc::UnboundedReceiver<ws::ServerMessage<BsatnFormat>>,
    send: mpsc::UnboundedSender<ParsedMessage<M>>,
) {
    while let Some(msg) = recv.next().await {
        send.unbounded_send(match msg {
            ws::ServerMessage::InitialSubscription(sub) => M::DbUpdate::try_from(sub.database_update)
                .map(|update| ParsedMessage::InitialSubscription {
                    db_update: update,
                    sub_id: sub.request_id,
                })
                .unwrap_or_else(|e| {
                    ParsedMessage::Error(e.context("Failed to parse DbUpdate from InitialSubscription"))
                }),
            ws::ServerMessage::TransactionUpdate(ws::TransactionUpdate {
                status,
                timestamp,
                caller_identity,
                caller_address,
                reducer_call,
                energy_quanta_used,
                ..
            }) => match Status::parse_status_and_update::<M>(status) {
                Err(e) => ParsedMessage::Error(e.context("Failed to parse Status from TransactionUpdate")),
                Ok((status, db_update)) => {
                    let event = M::Reducer::try_from(reducer_call)
                        .map(|reducer| {
                            Event::Reducer(ReducerEvent {
                                caller_address: caller_address.none_if_zero(),
                                caller_identity,
                                energy_consumed: Some(energy_quanta_used.quanta),
                                timestamp,
                                reducer,
                                status,
                            })
                        })
                        .unwrap_or(Event::UnknownTransaction);
                    ParsedMessage::TransactionUpdate(event, db_update)
                }
            },
            ws::ServerMessage::TransactionUpdateLight(ws::TransactionUpdateLight { update, request_id: _ }) => {
                match M::DbUpdate::parse_update(update) {
                    Err(e) => ParsedMessage::Error(e.context("Failed to parse update from TransactionUpdateLight")),
                    Ok(db_update) => ParsedMessage::TransactionUpdate(Event::UnknownTransaction, Some(db_update)),
                }
            }
            ws::ServerMessage::IdentityToken(ws::IdentityToken {
                identity,
                token,
                address,
            }) => ParsedMessage::IdentityToken(identity, token, address),
            ws::ServerMessage::OneOffQueryResponse(_) => {
                unreachable!("The Rust SDK does not implement one-off queries")
            }
            ws::ServerMessage::SubscribeApplied(_) => todo!(),
            ws::ServerMessage::UnsubscribeApplied(_) => todo!(),
            ws::ServerMessage::SubscriptionError(_) => todo!(),
        })
        .expect("Failed to send ParsedMessage to main thread");
    }
}

/// Operations a user can make to a `DbContext` which must be postponed
pub(crate) enum PendingMutation<M: SpacetimeModule> {
    Subscribe {
        on_applied: Option<OnAppliedCallback<M>>,
        on_error: Option<OnErrorCallback<M>>,
        queries: Box<[Box<str>]>,
        // TODO: replace `queries` with query_sql: String,
        sub_id: u32,
    },
    // TODO: Unsubscribe { ??? },
    CallReducer {
        reducer: &'static str,
        args_bsatn: Vec<u8>,
    },
    AddInsertCallback {
        table: &'static str,
        callback_id: CallbackId,
        callback: RowCallback<M>,
    },
    RemoveInsertCallback {
        table: &'static str,
        callback_id: CallbackId,
    },
    AddDeleteCallback {
        table: &'static str,
        callback_id: CallbackId,
        callback: RowCallback<M>,
    },
    RemoveDeleteCallback {
        table: &'static str,
        callback_id: CallbackId,
    },
    AddUpdateCallback {
        table: &'static str,
        callback_id: CallbackId,
        callback: UpdateCallback<M>,
    },
    RemoveUpdateCallback {
        table: &'static str,
        callback_id: CallbackId,
    },
    AddReducerCallback {
        reducer: &'static str,
        callback_id: CallbackId,
        callback: ReducerCallback<M>,
    },
    RemoveReducerCallback {
        reducer: &'static str,
        callback_id: CallbackId,
    },
    Disconnect,
    SetCallReducerFlags {
        reducer: &'static str,
        flags: CallReducerFlags,
    },
}

enum Message<M: SpacetimeModule> {
    Ws(Option<ParsedMessage<M>>),
    Local(PendingMutation<M>),
}

#[derive(Debug, Clone)]
#[non_exhaustive]
pub struct DisconnectedError {}

impl std::fmt::Display for DisconnectedError {
    fn fmt(&self, f: &mut std::fmt::Formatter) -> std::fmt::Result {
        write!(f, "Disconnected")
    }
}

impl std::error::Error for DisconnectedError {}

fn error_is_normal_disconnect(e: &anyhow::Error) -> bool {
    e.is::<DisconnectedError>()
}<|MERGE_RESOLUTION|>--- conflicted
+++ resolved
@@ -33,18 +33,11 @@
 use http::Uri;
 use spacetimedb_client_api_messages::websocket as ws;
 use spacetimedb_client_api_messages::websocket::{BsatnFormat, CallReducerFlags, Compression};
-<<<<<<< HEAD
-use spacetimedb_data_structures::map::HashMap;
-use spacetimedb_lib::{bsatn, de::Deserialize, ser::Serialize, Address, Identity};
-use std::sync::{Arc, Mutex as StdMutex, OnceLock};
-=======
 use spacetimedb_lib::{bsatn, ser::Serialize, Address, Identity};
 use std::{
     collections::HashMap,
     sync::{Arc, Mutex as StdMutex, OnceLock},
-    time::{Duration, SystemTime},
 };
->>>>>>> 85ffb283
 use tokio::{
     runtime::{self, Runtime},
     sync::Mutex as TokioMutex,
