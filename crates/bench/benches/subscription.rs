--- conflicted
+++ resolved
@@ -111,7 +111,7 @@
                 let tx = raw.db.begin_tx();
                 let query = compile_read_only_query(&raw.db, &tx, &auth, sql).unwrap();
                 let query: ExecutionSet = query.into();
-                let ctx = &ExecutionContext::subscribe(raw.db.address());
+                let ctx = &ExecutionContext::subscribe(raw.db.address(), SlowQueryConfig::default());
                 b.iter(|| drop(black_box(query.eval(ctx, Protocol::Binary, &raw.db, &tx).unwrap())))
             });
         };
@@ -134,7 +134,7 @@
         );
         bench_eval(c, "full-join", &name);
 
-        let ctx_incr = &ExecutionContext::incremental_update(raw.db.address());
+        let ctx_incr = &ExecutionContext::incremental_update(raw.db.address(), SlowQueryConfig::default());
 
         // To profile this benchmark for 30s
         // samply record -r 10000000 cargo bench --bench=subscription --profile=profiling -- incr-select --exact --profile-time=30
@@ -169,7 +169,6 @@
             let tx = &raw.db.begin_tx();
             let query = compile_read_only_query(&raw.db, tx, &auth, &join).unwrap();
             let query: ExecutionSet = query.into();
-<<<<<<< HEAD
             let tx = &tx.into();
 
             b.iter(|| {
@@ -177,51 +176,6 @@
                 black_box(out);
             })
         });
-=======
-            let ctx = &ExecutionContext::subscribe(raw.db.address(), SlowQueryConfig::default());
-            b.iter(|| drop(black_box(query.eval(ctx, Protocol::Binary, &raw.db, &tx).unwrap())))
-        });
-    };
-
-    // To profile this benchmark for 30s
-    // samply record -r 10000000 cargo bench --bench=subscription --profile=profiling -- full-scan --exact --profile-time=30
-    // Iterate 1M rows.
-    bench_eval(c, "full-scan", "select * from footprint");
-
-    // To profile this benchmark for 30s
-    // samply record -r 10000000 cargo bench --bench=subscription --profile=profiling -- full-join --exact --profile-time=30
-    // Join 1M rows on the left with 12K rows on the right.
-    // Note, this should use an index join so as not to read the entire lhs table.
-    let name = format!(
-        r#"
-        select footprint.*
-        from footprint join location on footprint.entity_id = location.entity_id
-        where location.chunk_index = {chunk_index}
-        "#
-    );
-    bench_eval(c, "full-join", &name);
-
-    let ctx_incr = &ExecutionContext::incremental_update(raw.db.address(), SlowQueryConfig::default());
-
-    // To profile this benchmark for 30s
-    // samply record -r 10000000 cargo bench --bench=subscription --profile=profiling -- incr-select --exact --profile-time=30
-    c.bench_function("incr-select", |b| {
-        // A passthru executed independently of the database.
-        let select_lhs = "select * from footprint";
-        let select_rhs = "select * from location";
-        let auth = AuthCtx::for_testing();
-        let tx = &raw.db.begin_tx();
-        let query_lhs = compile_read_only_query(&raw.db, tx, &auth, select_lhs).unwrap();
-        let query_rhs = compile_read_only_query(&raw.db, tx, &auth, select_rhs).unwrap();
-        let query = ExecutionSet::from_iter(query_lhs.into_iter().chain(query_rhs));
-        let tx = &tx.into();
-
-        b.iter(|| {
-            let out = query.eval_incr(ctx_incr, &raw.db, tx, &update).unwrap();
-            black_box(out);
-        })
-    });
->>>>>>> 18bf7ee5
 
         // To profile this benchmark for 30s
         // samply record -r 10000000 cargo bench --bench=subscription --profile=profiling -- query-indexes-multi --exact --profile-time=30
@@ -231,7 +185,7 @@
             "query-indexes-multi",
             "select * from location WHERE x = 0 AND z = 10000 AND dimension = 0",
         );
-    });
+    })
 }
 
 criterion_group!(benches, eval);
