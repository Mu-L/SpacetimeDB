use criterion::{black_box, criterion_group, criterion_main, Criterion};
use spacetimedb::client::Protocol;
use spacetimedb::db::relational_db::RelationalDB;
use spacetimedb::error::DBError;
use spacetimedb::execution_context::ExecutionContext;
use spacetimedb::host::module_host::DatabaseTableUpdate;
use spacetimedb::subscription::query::compile_read_only_query;
use spacetimedb::subscription::subscription::ExecutionSet;
use spacetimedb::util::slow::SlowQueryConfig;
use spacetimedb_bench::database::BenchDatabase as _;
use spacetimedb_bench::spacetime_raw::SpacetimeRaw;
use spacetimedb_lib::identity::AuthCtx;
use spacetimedb_primitives::{col_list, TableId};
use spacetimedb_sats::{product, AlgebraicType, AlgebraicValue, ProductValue};
use spacetimedb_testing::modules::start_runtime;

fn create_table_location(db: &RelationalDB) -> Result<TableId, DBError> {
    let schema = &[
        ("entity_id", AlgebraicType::U64),
        ("chunk_index", AlgebraicType::U64),
        ("x", AlgebraicType::I32),
        ("z", AlgebraicType::I32),
        ("dimension", AlgebraicType::U32),
    ];
    let indexes = &[(0.into(), "entity_id"), (1.into(), "chunk_index")];

    // Is necessary to test for both single & multi-column indexes...
    db.create_table_for_test_mix_indexes("location", schema, indexes, col_list![2, 3, 4])
}

fn create_table_footprint(db: &RelationalDB) -> Result<TableId, DBError> {
    let footprint = AlgebraicType::sum(["A", "B", "C", "D"].map(|n| (n, AlgebraicType::unit())));
    let schema = &[
        ("entity_id", AlgebraicType::U64),
        ("type", footprint),
        ("owner_entity_id", AlgebraicType::U64),
    ];
    let indexes = &[(0.into(), "entity_id"), (2.into(), "owner_entity_id")];
    db.create_table_for_test("footprint", schema, indexes)
}

fn insert_op(table_id: TableId, table_name: &str, row: ProductValue) -> DatabaseTableUpdate {
    DatabaseTableUpdate {
        table_id,
        table_name: table_name.into(),
        inserts: [row].into(),
        deletes: [].into(),
    }
}

fn eval(c: &mut Criterion) {
    let rt = start_runtime();
    rt.block_on(async {
        let raw = SpacetimeRaw::build(false, false).unwrap();

        let lhs = create_table_footprint(&raw.db).unwrap();
        let rhs = create_table_location(&raw.db).unwrap();

        let _ = raw
            .db
            .with_auto_commit(&ExecutionContext::default(), |tx| -> Result<(), DBError> {
                // 1M rows
                for entity_id in 0u64..1_000_000 {
                    let owner = entity_id % 1_000;
                    let footprint = AlgebraicValue::sum(entity_id as u8 % 4, AlgebraicValue::unit());
                    let row = product!(entity_id, footprint, owner);
                    let _ = raw.db.insert(tx, lhs, row)?;
                }
                Ok(())
            });

        let _ = raw
            .db
            .with_auto_commit(&ExecutionContext::default(), |tx| -> Result<(), DBError> {
                // 1000 chunks, 1200 rows per chunk = 1.2M rows
                for chunk_index in 0u64..1_000 {
                    for i in 0u64..1200 {
                        let entity_id = chunk_index * 1200 + i;
                        let x = 0i32;
                        let z = entity_id as i32;
                        let dimension = 0u32;
                        let row = product!(entity_id, chunk_index, x, z, dimension);
                        let _ = raw.db.insert(tx, rhs, row)?;
                    }
                }
                Ok(())
            });

        let entity_id = 1_200_000u64;
        let chunk_index = 5u64;
        let x = 0i32;
        let z = 0i32;
        let dimension = 0u32;

        let footprint = AlgebraicValue::sum(1, AlgebraicValue::unit());
        let owner = 6u64;

        let new_lhs_row = product!(entity_id, footprint, owner);
        let new_rhs_row = product!(entity_id, chunk_index, x, z, dimension);

        let update = DatabaseUpdate {
            tables: vec![
                insert_op(lhs, "footprint", new_lhs_row),
                insert_op(rhs, "location", new_rhs_row),
            ],
        };

        let bench_eval = |c: &mut Criterion, name, sql| {
            c.bench_function(name, |b| {
                let auth = AuthCtx::for_testing();
                let tx = raw.db.begin_tx();
                let query = compile_read_only_query(&raw.db, &tx, &auth, sql).unwrap();
                let query: ExecutionSet = query.into();
                let ctx = &ExecutionContext::subscribe(raw.db.address(), SlowQueryConfig::default());
                b.iter(|| drop(black_box(query.eval(ctx, Protocol::Binary, &raw.db, &tx).unwrap())))
            });
        };

        // To profile this benchmark for 30s
        // samply record -r 10000000 cargo bench --bench=subscription --profile=profiling -- full-scan --exact --profile-time=30
        // Iterate 1M rows.
        bench_eval(c, "full-scan", "select * from footprint");

        // To profile this benchmark for 30s
        // samply record -r 10000000 cargo bench --bench=subscription --profile=profiling -- full-join --exact --profile-time=30
        // Join 1M rows on the left with 12K rows on the right.
        // Note, this should use an index join so as not to read the entire lhs table.
        let name = format!(
            r#"
            select footprint.*
            from footprint join location on footprint.entity_id = location.entity_id
            where location.chunk_index = {chunk_index}
            "#
        );
        bench_eval(c, "full-join", &name);

        let ctx_incr = &ExecutionContext::incremental_update(raw.db.address(), SlowQueryConfig::default());

<<<<<<< HEAD
        // To profile this benchmark for 30s
        // samply record -r 10000000 cargo bench --bench=subscription --profile=profiling -- incr-select --exact --profile-time=30
        c.bench_function("incr-select", |b| {
            // A passthru executed independently of the database.
            let select_lhs = "select * from footprint";
            let select_rhs = "select * from location";
            let auth = AuthCtx::for_testing();
            let tx = &raw.db.begin_tx();
            let query_lhs = compile_read_only_query(&raw.db, tx, &auth, select_lhs).unwrap();
            let query_rhs = compile_read_only_query(&raw.db, tx, &auth, select_rhs).unwrap();
            let query = ExecutionSet::from_iter(query_lhs.into_iter().chain(query_rhs));
            let tx = &tx.into();

            b.iter(|| {
                let out = query.eval_incr(ctx_incr, &raw.db, tx, &update).unwrap();
                black_box(out);
            })
        });
=======
    let ins_lhs = insert_op(lhs, "footprint", new_lhs_row);
    let ins_rhs = insert_op(rhs, "location", new_rhs_row);
    let update = [&ins_lhs, &ins_rhs];
>>>>>>> 7c52ef55

        // To profile this benchmark for 30s
        // samply record -r 10000000 cargo bench --bench=subscription --profile=profiling -- incr-join --exact --profile-time=30
        c.bench_function("incr-join", |b| {
            // Not a passthru - requires reading of database state.
            let join = format!(
                "\
                select footprint.* \
                from footprint join location on footprint.entity_id = location.entity_id \
                where location.chunk_index = {chunk_index}"
            );
            let auth = AuthCtx::for_testing();
            let tx = &raw.db.begin_tx();
            let query = compile_read_only_query(&raw.db, tx, &auth, &join).unwrap();
            let query: ExecutionSet = query.into();
            let tx = &tx.into();

            b.iter(|| {
                let out = query.eval_incr(ctx_incr, &raw.db, tx, &update).unwrap();
                black_box(out);
            })
        });

        // To profile this benchmark for 30s
        // samply record -r 10000000 cargo bench --bench=subscription --profile=profiling -- query-indexes-multi --exact --profile-time=30
        // Iterate 1M rows.
        bench_eval(
            c,
            "query-indexes-multi",
            "select * from location WHERE x = 0 AND z = 10000 AND dimension = 0",
        );
    })
}

criterion_group!(benches, eval);
criterion_main!(benches);<|MERGE_RESOLUTION|>--- conflicted
+++ resolved
@@ -95,8 +95,9 @@
         let footprint = AlgebraicValue::sum(1, AlgebraicValue::unit());
         let owner = 6u64;
 
-        let new_lhs_row = product!(entity_id, footprint, owner);
-        let new_rhs_row = product!(entity_id, chunk_index, x, z, dimension);
+    let ins_lhs = insert_op(lhs, "footprint", new_lhs_row);
+    let ins_rhs = insert_op(rhs, "location", new_rhs_row);
+    let update = [&ins_lhs, &ins_rhs];
 
         let update = DatabaseUpdate {
             tables: vec![
@@ -136,7 +137,6 @@
 
         let ctx_incr = &ExecutionContext::incremental_update(raw.db.address(), SlowQueryConfig::default());
 
-<<<<<<< HEAD
         // To profile this benchmark for 30s
         // samply record -r 10000000 cargo bench --bench=subscription --profile=profiling -- incr-select --exact --profile-time=30
         c.bench_function("incr-select", |b| {
@@ -155,11 +155,6 @@
                 black_box(out);
             })
         });
-=======
-    let ins_lhs = insert_op(lhs, "footprint", new_lhs_row);
-    let ins_rhs = insert_op(rhs, "location", new_rhs_row);
-    let update = [&ins_lhs, &ins_rhs];
->>>>>>> 7c52ef55
 
         // To profile this benchmark for 30s
         // samply record -r 10000000 cargo bench --bench=subscription --profile=profiling -- incr-join --exact --profile-time=30
