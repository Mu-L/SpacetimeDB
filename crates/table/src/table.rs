use super::{
    bflatn_from::serialize_row_from_page,
    bflatn_to::write_row_to_pages,
    blob_store::{BlobStore, NullBlobStore},
    btree_index::{BTreeIndex, BTreeIndexRangeIter},
    eq::eq_row_in_page,
    indexes::{Bytes, PageIndex, PageOffset, RowHash, RowPointer, Size, SquashedOffset},
    layout::RowTypeLayout,
    page::{FixedLenRowsIter, Page},
    pages::Pages,
    pointer_map::PointerMap,
    row_hash::hash_row_in_page,
    row_type_visitor::{row_type_visitor, VarLenVisitorProgram},
};
use crate::static_assert_size;
use ahash::AHashMap;
use core::fmt;
use core::hash::{BuildHasher, Hasher};
use core::ops::RangeBounds;
use spacetimedb_primitives::ColList;
use spacetimedb_sats::{
    algebraic_value::ser::ValueSerializer,
    db::def::TableSchema,
    satn::Satn,
    ser::{Serialize, Serializer},
    AlgebraicValue, ProductType, ProductValue,
};
use thiserror::Error;

/// A database table containing the row schema, the rows, and indices.
///
/// The table stores the rows into a page manager
/// and uses an internal map to ensure that no identical row is stored more than once.
pub struct Table {
    /// The type of rows this table stores, with layout information included.
<<<<<<< HEAD
    //
    // Public because it's used in the `locking_tx_datastore` (in `core`)
    // when constructing indexes.
    pub row_layout: RowTypeLayout,
=======
    pub(crate) row_layout: RowTypeLayout,
>>>>>>> cf6aa6dd
    /// The visitor program for `row_layout`.
    visitor_prog: VarLenVisitorProgram,
    /// The page manager that holds rows
    /// including both their fixed and variable components.
    pub pages: Pages,
    /// Maps `RowHash -> [RowPointer]` where a [`RowPointer`] points into `pages`.
    pointer_map: PointerMap,
    /// The indices associated with a set of columns of the table.
    pub indexes: AHashMap<ColList, BTreeIndex>,
    /// The schema of the table, from which the type, and other details are derived.
    pub schema: Box<TableSchema>,

    /// `SquashedOffset::TX_STATE` or `SquashedOffset::COMMITTED_STATE`
    /// depending on whether this is a tx scratchpad table
    /// or a committed table.
    squashed_offset: SquashedOffset,
}

static_assert_size!(Table, 248);

/// Various error that can happen on table insertion.
#[derive(Error, Debug)]
pub enum InsertError {
    /// There was already a row with the same value.
    #[error("Duplicate insertion of row {0:?} violates set semantics")]
    Duplicate(RowPointer),

    /// Couldn't write the row to the page manager.
    #[error(transparent)]
    Bflatn(#[from] super::bflatn_to::Error),

    /// Some index related error occurred.
    #[error(transparent)]
    IndexError(#[from] UniqueConstraintViolation),
}

// Public API:
impl Table {
    /// Creates a new empty table with the given `schema`.
    pub fn new(schema: TableSchema, squashed_offset: SquashedOffset) -> Self {
        Self::new_with_indexes_capacity(schema, squashed_offset, 0)
    }

    /// Check if the `row` conflicts with any unique index on `self`,
    /// and if there is a conflict, return `Err`.
    ///
    /// `is_deleted` is a predicate which, for a given row pointer,
    /// returns true if and only if that row should be ignored.
    /// While checking unique constraints against the committed state,
    /// `MutTxId::insert` will ignore rows which are listed in the delete table.
    pub fn check_unique_constraints(
        &self,
        row: &ProductValue,
        mut is_deleted: impl FnMut(RowPointer) -> bool,
    ) -> Result<(), UniqueConstraintViolation> {
        for (cols, index) in self.indexes.iter().filter(|(_, index)| index.is_unique) {
            let value = row.project_not_empty(cols).unwrap();
            if let Some(mut conflicts) = index.get_rows_that_violate_unique_constraint(&value) {
                if conflicts.any(|ptr| !is_deleted(ptr)) {
                    return Err(self.build_error_unique(index, cols, value));
                }
            }
        }
        Ok(())
    }

    /// Insert a `row` into this table, storing its large var-len members in the `blob_store`.
    ///
    /// On success, returns the hash of the newly-inserted row,
    /// and a `RowPointer` which identifies it.
    ///
    /// When a row equal to `row` already exists in `self`,
    /// returns `InsertError::Duplicate(existing_row_pointer)`,
    /// where `existing_row_pointer` is a `RowPointer` which identifies the existing row.
    /// In this case, the duplicate is not inserted,
    /// but internal data structures may be altered in ways that affect performance and fragmentation.
    ///
    /// TODO(error-handling): describe errors from `write_row_to_pages` and return meaningful errors.
    pub fn insert(
        &mut self,
        blob_store: &mut dyn BlobStore,
        row: &ProductValue,
    ) -> Result<(RowHash, RowPointer), InsertError> {
        // Check unique constraints.
        // This error should take precedence over any other potential failures.
        self.check_unique_constraints(
            row,
            // No need to worry about the committed vs tx state dichotomy here;
            // just treat all rows in the table as live.
            |_| false,
        )?;

        // Optimistically insert the `row` before checking for set-semantic collisions,
        // under the assumption that set-semantic collisions are rare.
        let ptr = self.insert_internal_allow_duplicate(blob_store, row)?;

        // Ensure row isn't already there.
        // SAFETY: We just inserted `ptr`, so we know it's valid.
        let hash = unsafe { self.row_hash_for(ptr) };
        // Safety:
        // We just inserted `ptr` and computed `hash`, so they're valid.
        // `self` trivially has the same `row_layout` as `self`.
        let existing_row = unsafe { Self::find_same_row(self, self, ptr, hash) };

        if let Some(existing_row) = existing_row {
            // If an equal row was already present,
            // roll back our optimistic insert to avoid violating set semantics.

            // SAFETY: we just inserted `ptr`, so it must be valid.
            unsafe {
                self.pages
                    .delete_row(&self.visitor_prog, self.row_size(), ptr, blob_store)
            };
            return Err(InsertError::Duplicate(existing_row));
        }

        // If the optimistic insertion was correct,
        // i.e. this is not a set-semantic duplicate,
        // add it to the `pointer_map`.
        self.pointer_map.insert(hash, ptr);

        // Insert row into indices.
        for (cols, index) in self.indexes.iter_mut() {
            index.insert(cols, row, ptr).unwrap();
        }

        Ok((hash, ptr))
    }

    /// Physically inserts `row` into the page
    /// without inserting it logically into the pointer map.
    ///
    /// This is useful when we need to insert a row temporarily to get back a `RowPointer`.
    /// A call to this method should be followed by a call to [`delete_internal_skip_pointer_map`].
    pub fn insert_internal_allow_duplicate(
        &mut self,
        blob_store: &mut dyn BlobStore,
        row: &ProductValue,
    ) -> Result<RowPointer, InsertError> {
        // SAFETY: `self.pages` is known to be specialized for `self.row_layout`,
        // as `self.pages` was constructed from `self.row_layout` in `Table::new`.
        unsafe {
            write_row_to_pages(
                &mut self.pages,
                &self.visitor_prog,
                blob_store,
                &self.row_layout,
                row,
                self.squashed_offset,
            )
        }
        .map_err(Into::into)
    }

    /// Finds the [`RowPointer`] to the row in `committed_table`
    /// equal, by [`eq_row_in_page`], to the row at `tx_ptr` within `tx_table`, if any.
    ///
    /// Used for detecting set-semantic duplicates when inserting.
    ///
    /// Note that we don't need the blob store to compute equality,
    /// as content-addressing means it's sufficient to compare the hashes of large blobs.
    /// (If we see a collision in `BlobHash` we have bigger problems.)
    ///
    /// # Safety
    ///
    /// - The two tables must have the same `row_layout`.
    /// - `tx_ptr` must refer to a valid row in `tx_table`.
    /// - `row_hash` must be the hash of the row at `tx_ptr`,
    ///   as returned by `tx_table.insert`.
    pub unsafe fn find_same_row(
        committed_table: &Table,
        tx_table: &Table,
        tx_ptr: RowPointer,
        row_hash: RowHash,
    ) -> Option<RowPointer> {
        // Scan all the frow pointers with `row_hash` in the `committed_table`.
        committed_table
            .pointer_map
            .pointers_for(row_hash)
            .iter()
            .copied()
            .find(|committed_ptr| {
                let (committed_page, committed_offset) = committed_table.page_and_offset(*committed_ptr);
                let (tx_page, tx_offset) = tx_table.page_and_offset(tx_ptr);

                // SAFETY:
                // Our invariants mean `tx_ptr` is valid, so `tx_page` and `tx_offset` are both valid.
                // `committed_ptr` is in `committed_table.pointer_map`,
                // so it must be valid and therefore `committed_page` and `committed_offset` are valid.
                // Our invariants mean `committed_table.row_layout` applies to both tables.
                unsafe {
                    eq_row_in_page(
                        committed_page,
                        tx_page,
                        committed_offset,
                        tx_offset,
                        &committed_table.row_layout,
                    )
                }
            })
    }

    /// Returns a [`RowRef`] for `ptr` or `None` if the row isn't present.
    pub fn get_row_ref<'a>(&'a self, blob_store: &'a dyn BlobStore, ptr: RowPointer) -> Option<RowRef<'a>> {
        self.is_row_present(ptr)
            // SAFETY: We only call `get_row_ref_unchecked` when `is_row_present` holds.
            .then(|| unsafe { self.get_row_ref_unchecked(blob_store, ptr) })
    }

    /// Assumes `ptr` is a present row in `self` and returns a [`RowRef`] to it.
    ///
    /// # Safety
    ///
    /// The requirement is that `self.is_row_present(ptr)` must hold.
    /// That is, `ptr` must refer to a row within `self`
    /// which was previously inserted and has not been deleted since.
    ///
    /// This means:
    /// - The `PageIndex` of `ptr` must be in-bounds for `self.pages`.
    /// - The `PageOffset` of `ptr` must be properly aligned for the row type of `self`,
    ///   and must refer to a valid, live row in that page.
    /// - The `SquashedOffset` of `ptr` must match `self.squashed_offset`.
    ///
    /// Showing that `ptr` was the result of a call to [`Table::insert(table, ..)`]
    /// and has not been passed to [`Table::delete(table, ..)`]
    /// is sufficient to demonstrate all of these properties.
    pub unsafe fn get_row_ref_unchecked<'a>(&'a self, blob_store: &'a dyn BlobStore, ptr: RowPointer) -> RowRef<'a> {
        debug_assert!(self.is_row_present(ptr));
        // SAFETY: Caller promised that ^-- holds.
        unsafe { RowRef::new(self, blob_store, ptr) }
    }

    /// Deletes a row in the page manager
    /// without deleting it logically in the pointer map.
    ///
    /// # Safety
    ///
    /// `ptr` must point to a valid, live row in this table.
    pub unsafe fn delete_internal_skip_pointer_map(&mut self, blob_store: &mut dyn BlobStore, ptr: RowPointer) {
        // Delete the physical row.
        //
        // SAFETY:
        // - `ptr` points to a valid row in this table, per our invariants.
        // - `self.row_size` known to be consistent with `self.pages`,
        //    as the two are tied together in `Table::new`.
        unsafe {
            self.pages
                .delete_row(&self.visitor_prog, self.row_size(), ptr, blob_store)
        };
    }

    /// Deletes the row identified by `ptr` from the table.
    // TODO: Make this `unsafe` and trust `ptr`; remove `Option` from return.
    //       See TODO comment on `Table::is_row_present`.
    pub fn delete(&mut self, blob_store: &mut dyn BlobStore, ptr: RowPointer) -> Option<ProductValue> {
        // TODO(bikeshedding,integration): Do we want to make this method unsafe?
        // We currently use `ptr` to ask the page if `is_row_present` which checks alignment.
        // Based on this, we can input `ptr` to `row_hash_for`.
        // This has some minor costs though.
        //
        // Current theory is that there's no reason to make this method safe;
        // it will be used through higher-level safe methods, like `delete_by_col_eq`,
        // which discover a known-valid `RowPointer` and pass it to this method.
        //
        // But for now since we need to check whether the row is present,
        // the method can be safe.
        let row_value = self.get_row_ref(blob_store, ptr)?.to_product_value();

        // Remove the set semantic association.
        // SAFETY: `ptr` points to a valid row in this table as we extracted `row_value`.
        let hash = unsafe { self.row_hash_for(ptr) };
        let _remove_result = self.pointer_map.remove(hash, ptr);
        debug_assert!(_remove_result);

        // Delete the physical row.
        // SAFETY: `ptr` points to a valid row in this table as we extracted `row_value`.
        unsafe {
            self.delete_internal_skip_pointer_map(blob_store, ptr);
        };

        // Delete row from indices.
        for (cols, index) in self.indexes.iter_mut() {
            let deleted = index.delete(cols, &row_value, ptr).unwrap();
            debug_assert!(deleted);
        }

        Some(row_value)
    }

    /// If a row exists in `self` which matches `row`
    /// by [`Table::find_same_row`],
    /// delete that row.
    ///
    /// If a matching row was found, returns the pointer to that row.
    /// The returned pointer is now invalid, as the row to which it referred has been deleted.
    ///
    /// This operation works by temporarily inserting the `row` into `self`,
    /// checking `find_same_row` on the newly-inserted row,
    /// deleting the matching row if it exists,
    /// then deleting the temporary insertion.
    pub fn delete_equal_row(
        &mut self,
        blob_store: &mut dyn BlobStore,
        row: &ProductValue,
    ) -> Result<Option<RowPointer>, InsertError> {
        // Insert `row` temporarily so `temp_ptr` and `hash` can be used to find the row.
        // This must avoid consulting and inserting to the pointer map,
        // as the row is already present, set-semantically.
        let temp_ptr = self.insert_internal_allow_duplicate(blob_store, row)?;

        // SAFETY: We just inserted `ptr`, so we know it's valid.
        let hash = unsafe { self.row_hash_for(temp_ptr) };

        // Find the row equal to the passed-in `row`.
        // SAFETY:
        // - `self` trivially has the same `row_layout` as `self`.
        // - We just inserted `temp_ptr` and computed `hash`, so they're valid.
        let existing_row_ptr = unsafe { Self::find_same_row(self, self, temp_ptr, hash) };

        if let Some(existing_row_ptr) = existing_row_ptr {
            // If an equal row was present, delete it.
            self.delete(blob_store, existing_row_ptr)
                .expect("Found a row by `Table::find_same_row`, but then failed to delete it");
        }

        // Remove the temporary row we inserted in the beginning.
        // Avoid the pointer map, since we don't want to delete it twice.
        // SAFETY: `ptr` is valid as we just inserted it.
        unsafe {
            self.delete_internal_skip_pointer_map(blob_store, temp_ptr);
        }

        Ok(existing_row_ptr)
    }

    /// Returns the row type for rows in this table.
    pub fn get_row_type(&self) -> &ProductType {
        self.get_schema().get_row_type()
    }

    /// Returns the schema for this table.
    pub fn get_schema(&self) -> &TableSchema {
        &self.schema
    }

    /// Inserts a new `index` into the table.
    /// The index will be populated using the rows of the table.
    pub fn insert_index(&mut self, blob_store: &dyn BlobStore, cols: ColList, mut index: BTreeIndex) {
        index.build_from_rows(&cols, self.scan_rows(blob_store)).unwrap();
        self.indexes.insert(cols, index);
    }

    /// Returns an iterator over all the rows of `self`, yielded as [`RefRef`]s.
    pub fn scan_rows<'a>(&'a self, blob_store: &'a dyn BlobStore) -> TableScanIter<'a> {
        TableScanIter {
            current_page: None, // Will be filled by the iterator.
            current_page_idx: PageIndex(0),
            table: self,
            blob_store,
        }
    }

    /// When there's an index for `cols`,
    /// returns an iterator over the [`BTreeIndex`] that yields all the [`RowRef`]s
    /// matching the specified `range` in the indexed column.
    ///
    /// Matching is defined by `Ord for AlgebraicValue`.
    pub fn index_seek<'a>(
        &'a self,
        blob_store: &'a dyn BlobStore,
        cols: &ColList,
        range: &impl RangeBounds<AlgebraicValue>,
    ) -> Option<IndexScanIter<'a>> {
        self.indexes.get(cols).map(|index| {
            let btree_index_iter = index.seek(range);
            IndexScanIter {
                table: self,
                blob_store,
                btree_index_iter,
            }
        })
    }

    /// Clones the structure of this table into a new one with
    /// the same schema, visitor program, and indices.
    /// The new table will be completely empty
    /// and will use the given `squashed_offset` instead of that of `self`.
    pub fn clone_structure(&self, squashed_offset: SquashedOffset) -> Self {
        // TODO(perf): Consider `Arc`ing `self.schema`.
        // We'll still need to mutate the schema sometimes,
        // but those are rare, so we could use `ArcSwap` for that.
        let schema = self.schema.as_ref().clone();

        let mut new = Table::new_with_indexes_capacity(schema, squashed_offset, self.indexes.len());
        for (cols, index) in self.indexes.iter() {
            // `new` is known to be empty (we just constructed it!),
            // so no need for an actual blob store here.
            new.insert_index(
                &NullBlobStore,
                cols.clone(),
                BTreeIndex::new(
                    index.index_id,
                    &self.row_layout,
                    cols,
                    index.is_unique,
                    index.name.clone(),
                )
                .unwrap(),
            );
        }
        new
    }

    /// Returns the row hash for `ptr`.
    ///
    /// # Safety
    ///
    /// `ptr` must refer to a valid fixed row in this table,
    /// i.e. have been previously returned by [`Table::insert`] or [`Table::insert_internal_allow_duplicates`],
    /// and not deleted since.
    pub unsafe fn row_hash_for(&self, ptr: RowPointer) -> RowHash {
        let mut hasher = RowHash::hasher_builder().build_hasher();
        let (page, offset) = self.page_and_offset(ptr);
        // SAFETY: Caller promised that `ptr` refers to a live fixed row in this table, so:
        // 1. `offset` points at a row in `page` lasting `self.row_fixed_size` bytes.
        // 2. the row must be valid for `self.row_layout`.
        // 3. for any `vlr: VarLenRef` stored in the row,
        //    `vlr.first_offset` is either `NULL` or points to a valid granule in `page`.
        unsafe { hash_row_in_page(&mut hasher, page, offset, &self.row_layout) };
        RowHash(hasher.finish())
    }
}

/// A reference to a single row within a table.
///
/// # Safety
///
/// Having a `r: RowRef` is a proof that [`r.pointer()`](RowRef::pointer) refers to a valid row.
/// This makes constructing a `RowRef`, i.e., `RowRef::new`, an `unsafe` operation.
#[derive(Copy, Clone)]
pub struct RowRef<'a> {
    /// The table that has the row at `self.pointer`.
    table: &'a Table,
    /// The blob store used in case there are blob hashes to resolve.
    blob_store: &'a dyn BlobStore,
    /// The pointer to the row in `self.table`.
    pointer: RowPointer,
}

impl fmt::Debug for RowRef<'_> {
    fn fmt(&self, fmt: &mut fmt::Formatter<'_>) -> fmt::Result {
        fmt.debug_struct("RowRef")
            .field("pointer", &self.pointer)
            .finish_non_exhaustive()
    }
}

impl<'a> RowRef<'a> {
    /// Construct a `RowRef` to the row at `pointer` within `table`.
    ///
    /// # Safety
    ///
    /// `pointer` must refer to a row within `table`
    /// which was previously inserted and has not been deleted since.
    ///
    /// This means:
    /// - The `PageIndex` of `pointer` must be in-bounds for `table.pages`.
    /// - The `PageOffset` of `pointer` must be properly aligned for the row type of `table`,
    ///   and must refer to a valid, live row in that page.
    /// - The `SquashedOffset` of `pointer` must match `table.squashed_offset`.
    ///
    /// Showing that `pointer` was the result of a call to `table.insert`
    /// and has not been passed to `table.delete`
    /// is sufficient to demonstrate all of these properties.
    unsafe fn new(table: &'a Table, blob_store: &'a dyn BlobStore, pointer: RowPointer) -> Self {
        Self {
            table,
            blob_store,
            pointer,
        }
    }

    /// Extract a `ProductValue` from the table.
    ///
    /// This is a potentially expensive operation,
    /// as it must walk the table's `ProductTypeLayout`
    /// and heap-allocate various substructures of the `ProductValue`.
    #[doc(alias = "read_row")]
    pub fn to_product_value(&self) -> ProductValue {
        let res = self
            .serialize(ValueSerializer)
            .unwrap_or_else(|x| match x {})
            .into_product();
        // SAFETY: the top layer of a row when serialized is always a product.
        unsafe { res.unwrap_unchecked() }
    }

    /// Returns the raw row pointer for this row reference.
    pub fn pointer(&self) -> RowPointer {
        self.pointer
    }

    pub(crate) fn table(&self) -> &Table {
        self.table
    }

    pub(crate) fn blob_store(&self) -> &dyn BlobStore {
        self.blob_store
    }
}

impl Serialize for RowRef<'_> {
    fn serialize<S: Serializer>(&self, ser: S) -> Result<S::Ok, S::Error> {
        let table = self.table;
        let (page, offset) = table.page_and_offset(self.pointer);
        // SAFETY: `ptr` points to a valid row in this table per above check.
        unsafe { serialize_row_from_page(ser, page, self.blob_store, offset, &table.row_layout) }
    }
}

/// An iterator over all the rows, yielded as [`RowRef`]s, in a table.
pub struct TableScanIter<'table> {
    /// The current page we're yielding rows from.
    /// When `None`, the iterator will attempt to advance to the next page, if any.
    current_page: Option<FixedLenRowsIter<'table>>,
    /// The current page index we are or will visit.
    current_page_idx: PageIndex,
    /// The table the iterator is yielding rows from.
    pub(crate) table: &'table Table,
    /// The `BlobStore` that row references may refer into.
    pub(crate) blob_store: &'table dyn BlobStore,
}

impl<'a> Iterator for TableScanIter<'a> {
    type Item = RowRef<'a>;

    fn next(&mut self) -> Option<Self::Item> {
        // This could have been written using `.flat_map`,
        // but we don't have `type Foo = impl Iterator<...>;` on stable yet.
        loop {
            match &mut self.current_page {
                // We're currently visiting a page,
                Some(iter_fixed_len) => {
                    if let Some(page_offset) = iter_fixed_len.next() {
                        // There's still at least one row in that page to visit,
                        // return a ref to that row.
                        let ptr =
                            RowPointer::new(false, self.current_page_idx, page_offset, self.table.squashed_offset);

                        // SAFETY: `offset` came from the `iter_fixed_len`, so it must point to a valid row.
                        let row_ref = unsafe { self.table.get_row_ref_unchecked(self.blob_store, ptr) };
                        return Some(row_ref);
                    } else {
                        // We've finished visiting that page, so set `current_page` to `None`,
                        // increment `self.current_page_idx` to the index of the next page,
                        // and go to the `None` case (1) in the match.
                        self.current_page = None;
                        self.current_page_idx.0 += 1;
                    }
                }

                // (1) If we aren't currently visiting a page,
                // the `else` case in the `Some` match arm
                // already incremented `self.current_page_idx`,
                // or we're just beginning and so it was initialized as 0.
                None => {
                    // If there's another page, set `self.current_page` to it,
                    // and go to the `Some` case in the match.
                    let next_page = self.table.pages.get(self.current_page_idx.idx())?;
                    let iter = next_page.iter_fixed_len(self.table.row_size());
                    self.current_page = Some(iter);
                }
            }
        }
    }
}

/// An iterator using a [`BTreeIndex`] to scan a `table`
/// for all the [`RowRef`]s matching the specified `range` in the indexed column(s).
///
/// Matching is defined by `Ord for AlgebraicValue`.
pub struct IndexScanIter<'a> {
    /// The table being scanned for rows.
    table: &'a Table,
    /// The blob store; passed on to the [`RowRef`]s in case they need it.
    blob_store: &'a dyn BlobStore,
    /// The iterator performing the index scan yielding row pointers.
    btree_index_iter: BTreeIndexRangeIter<'a>,
}

impl<'a> Iterator for IndexScanIter<'a> {
    type Item = RowRef<'a>;

    fn next(&mut self) -> Option<Self::Item> {
        let ptr = self.btree_index_iter.next()?;
        // FIXME: Determine if this is correct and if so use `_unchecked`.
        // Will a table's index necessarily hold only pointers into that index?
        // Edge case: if an index is added during a transaction which then scans that index,
        // it appears that the newly-created `TxState` index
        // will also hold pointers into the `CommittedState`.
        //
        // SAFETY: Assuming this is correct,
        // `ptr` came from the index, which always holds pointers to valid rows.
        self.table.get_row_ref(self.blob_store, ptr)
    }
}

impl IndexScanIter<'_> {
    /// Returns the current number of pointers the iterator has returned thus far.
    pub fn num_pointers_yielded(&self) -> u64 {
        self.btree_index_iter.num_pointers_yielded()
    }
}

#[derive(Error, Debug, PartialEq, Eq)]
#[error("Unique constraint violation '{}' in table '{}': column(s): '{:?}' value: {}", constraint_name, table_name, cols, value.to_satn())]
pub struct UniqueConstraintViolation {
    pub constraint_name: String,
    pub table_name: String,
    pub cols: Vec<String>,
    pub value: AlgebraicValue,
}

// Private API:
impl Table {
    /// Returns a unique constraint violation error for the given `index`
    /// and the `value` that would have been duplicated.
    fn build_error_unique(
        &self,
        index: &BTreeIndex,
        cols: &ColList,
        value: AlgebraicValue,
    ) -> UniqueConstraintViolation {
        let schema = self.get_schema();

        let cols = cols
            .iter()
            .map(|x| schema.columns()[x.idx()].col_name.clone())
            .collect();

        UniqueConstraintViolation {
            constraint_name: index.name.clone().into(),
            table_name: schema.table_name.clone(),
            cols,
            value,
        }
    }

    /// Returns a new empty table with the given `schema`
    /// and with a specified capacity for the `indexes` of the table.
    fn new_with_indexes_capacity(
        schema: TableSchema,
        squashed_offset: SquashedOffset,
        indexes_capacity: usize,
    ) -> Self {
        let row_layout: RowTypeLayout = schema.get_row_type().clone().into();
        let visitor_prog = row_type_visitor(&row_layout);
        Self {
            row_layout,
            visitor_prog,
            schema: Box::new(schema),
            indexes: AHashMap::with_capacity(indexes_capacity),
            pages: Pages::default(),
            pointer_map: PointerMap::default(),
            squashed_offset,
        }
    }

    /// Returns the page and page offset that `ptr` points to.
    pub(crate) fn page_and_offset(&self, ptr: RowPointer) -> (&Page, PageOffset) {
        (&self.pages[ptr.page_index()], ptr.page_offset())
    }

    /// Returns whether the row at `ptr` is present or not.
    // TODO: Remove all uses of this method,
    //       or more likely, gate them behind `debug_assert!`
    //       so they don't have semantic meaning.
    //
    //       Unlike the previous `locking_tx_datastore::Table`'s `RowId`,
    //       `RowPointer` is not content-addressed.
    //       This means it is possible to:
    //       - have a `RowPointer` A* to row A,
    //       - Delete row A,
    //       - Insert row B into the same storage as freed from A,
    //       - Test `is_row_present(A*)`, which falsely reports that row A is still present.
    //
    //       In the final interface, this method is superfluous anyways,
    //       as `RowPointer` is not part of our public interface.
    //       Instead, we will always discover a known-present `RowPointer`
    //       during a table scan or index seek.
    //       As such, our `delete` and `insert` methods can be `unsafe`
    //       and trust that the `RowPointer` is valid.
    fn is_row_present(&self, ptr: RowPointer) -> bool {
        let (page, offset) = self.page_and_offset(ptr);
        self.squashed_offset == ptr.squashed_offset() && page.has_row_offset(self.row_size(), offset)
    }

    /// Returns the row size for a row in the table.
    fn row_size(&self) -> Size {
        self.row_layout.size()
    }

    /// Returns the fixed-len portion of the row at `ptr`.
    #[allow(unused)]
    fn get_fixed_row(&self, ptr: RowPointer) -> &Bytes {
        let (page, offset) = self.page_and_offset(ptr);
        page.get_row_data(offset, self.row_size())
    }
}

#[cfg(test)]
mod test {
    use super::*;
    use crate::blob_store::HashMapBlobStore;
    use crate::indexes::{PageIndex, PageOffset};
    use crate::proptest_sats::generate_typed_row;
    use proptest::prelude::*;
    use proptest::test_runner::TestCaseResult;
    use spacetimedb_sats::bsatn::to_vec;
    use spacetimedb_sats::db::def::{ColumnDef, IndexDef, IndexType, TableDef};
    use spacetimedb_sats::{product, AlgebraicType, ArrayValue};

    fn table(ty: ProductType) -> Table {
        let def = TableDef::from_product("", ty);
        let schema = TableSchema::from_def(0.into(), def);
        Table::new(schema, SquashedOffset::COMMITTED_STATE)
    }

    #[test]
    fn unique_violation_error() {
        let index_name = "my_unique_constraint";
        // Build a table for (I32, I32) with a unique index on the 0th column.
        let table_def = TableDef::new(
            "UniqueIndexed".into(),
            ["unique_col", "other_col"]
                .map(|c| ColumnDef {
                    col_name: c.into(),
                    col_type: AlgebraicType::I32,
                })
                .into(),
        )
        .with_indexes(vec![IndexDef {
            columns: 0.into(),
            index_name: index_name.into(),
            is_unique: true,
            index_type: IndexType::BTree,
        }]);
        let schema = TableSchema::from_def(0.into(), table_def);
        let index_schema = schema.indexes[0].clone();
        let mut table = Table::new(schema, SquashedOffset::COMMITTED_STATE);
        let cols = ColList::new(0.into());
        let index = BTreeIndex::new(index_schema.index_id, &table.row_layout, &cols, true, index_name).unwrap();
        table.insert_index(&NullBlobStore, cols, index);

        // Insert the row (0, 0).
        table
            .insert(&mut NullBlobStore, &product![0i32, 0i32])
            .expect("Initial insert failed");

        // Try to insert the row (0, 1), and assert that we get the expected error.
        match table.insert(&mut NullBlobStore, &product![0i32, 1i32]) {
            Ok(_) => panic!("Second insert with same unique value succeeded"),
            Err(InsertError::IndexError(UniqueConstraintViolation {
                constraint_name,
                table_name,
                cols,
                value,
            })) => {
                assert_eq!(constraint_name, index_name);
                assert_eq!(table_name, "UniqueIndexed");
                assert_eq!(cols, &["unique_col"]);
                assert_eq!(value, AlgebraicValue::I32(0));
            }
            Err(e) => panic!("Expected UniqueConstraintViolation but found {:?}", e),
        }
    }

    fn insert_retrieve_body(ty: impl Into<ProductType>, val: impl Into<ProductValue>) -> TestCaseResult {
        let val = val.into();
        let mut blob_store = HashMapBlobStore::default();
        let mut table = table(ty.into());
        let (hash, ptr) = table.insert(&mut blob_store, &val).unwrap();
        prop_assert_eq!(table.pointer_map.pointers_for(hash), &[ptr]);

        prop_assert_eq!(table.pages.len(), 1);
        prop_assert_eq!(table.pages[PageIndex(0)].num_rows(), 1);

        prop_assert_eq!(unsafe { table.row_hash_for(ptr) }, hash);

        let row_ref = table.get_row_ref(&blob_store, ptr).unwrap();
        prop_assert_eq!(row_ref.to_product_value(), val.clone());
        prop_assert_eq!(to_vec(&val).unwrap(), to_vec(&row_ref).unwrap());

        prop_assert_eq!(
            &table.scan_rows(&blob_store).map(|r| r.pointer()).collect::<Vec<_>>(),
            &[ptr]
        );

        Ok(())
    }

    #[test]
    fn repro_serialize_bsatn_empty_array() {
        let ty = AlgebraicType::array(AlgebraicType::U64);
        let arr = ArrayValue::from(Vec::<u64>::new());
        insert_retrieve_body(ty, AlgebraicValue::from(arr)).unwrap();
    }

    #[test]
    fn repro_serialize_bsatn_debug_assert() {
        let ty = AlgebraicType::array(AlgebraicType::U64);
        let arr = ArrayValue::from((0..130u64).collect::<Vec<_>>());
        insert_retrieve_body(ty, AlgebraicValue::from(arr)).unwrap();
    }

    proptest! {
        #![proptest_config(ProptestConfig { max_shrink_iters: 0x10000000, ..Default::default() })]

        #[test]
        fn insert_retrieve((ty, val) in generate_typed_row()) {
            insert_retrieve_body(ty, val)?;
        }

        #[test]
        fn insert_delete_removed_from_pointer_map((ty, val) in generate_typed_row()) {
            let mut blob_store = HashMapBlobStore::default();
            let mut table = table(ty);
            let (hash, ptr) = table.insert(&mut blob_store, &val).unwrap();
            prop_assert_eq!(table.pointer_map.pointers_for(hash), &[ptr]);

            prop_assert_eq!(unsafe { table.row_hash_for(ptr) }, hash);

            prop_assert_eq!(table.pages.len(), 1);
            prop_assert_eq!(table.pages[PageIndex(0)].num_rows(), 1);
            prop_assert_eq!(&table.scan_rows(&blob_store).map(|r| r.pointer()).collect::<Vec<_>>(), &[ptr]);

            table.delete(&mut blob_store, ptr);

            prop_assert_eq!(table.pointer_map.pointers_for(hash), &[]);

            prop_assert_eq!(table.pages.len(), 1);
            prop_assert_eq!(table.pages[PageIndex(0)].num_rows(), 0);

            prop_assert!(&table.scan_rows(&blob_store).next().is_none());
        }

        #[test]
        fn insert_duplicate_set_semantic((ty, val) in generate_typed_row()) {
            let mut blob_store = HashMapBlobStore::default();
            let mut table = table(ty);

            let (hash, ptr) = table.insert(&mut blob_store, &val).unwrap();
            prop_assert_eq!(table.pages.len(), 1);
            prop_assert_eq!(table.pointer_map.pointers_for(hash), &[ptr]);
            prop_assert_eq!(unsafe { table.row_hash_for(ptr) }, hash);
            prop_assert_eq!(&table.scan_rows(&blob_store).map(|r| r.pointer()).collect::<Vec<_>>(), &[ptr]);

            let blob_uses = blob_store.usage_counter();

            prop_assert!(table.insert(&mut blob_store, &val).is_err());
            prop_assert_eq!(table.pages.len(), 1);
            prop_assert_eq!(table.pointer_map.pointers_for(hash), &[ptr]);

            let blob_uses_after = blob_store.usage_counter();

            prop_assert_eq!(blob_uses_after, blob_uses);
            prop_assert_eq!(table.pages[PageIndex(0)].num_rows(), 1);
            prop_assert_eq!(&table.scan_rows(&blob_store).map(|r| r.pointer()).collect::<Vec<_>>(), &[ptr]);
        }
    }

    // Compare `scan_rows` against a simpler implementation.
    #[test]
    fn table_scan_iter_eq_flatmap() {
        let mut blob_store = HashMapBlobStore::default();
        let mut table = table(AlgebraicType::U64.into());
        for v in 0..2u64.pow(14) {
            table.insert(&mut blob_store, &product![v]).unwrap();
        }

        let complex = table.scan_rows(&blob_store).map(|r| r.pointer());
        let simple = table.pages.iter().zip((0..).map(PageIndex)).flat_map(|(page, pi)| {
            page.iter_fixed_len(table.row_size())
                .map(move |po| RowPointer::new(false, pi, po, table.squashed_offset))
        });
        assert!(complex.eq(simple));
    }

    #[test]
    #[should_panic]
    fn read_row_unaligned_page_offset_soundness() {
        // Insert a `u64` into a table.
        let pt = AlgebraicType::U64.into();
        let pv = product![42u64];
        let mut table = table(pt);
        let (_, ptr) = table.insert(&mut NullBlobStore, &pv).unwrap();

        // Manipulate the page offset to 1 instead of 0.
        // This now points into the "middle" of a row.
        let ptr = ptr.with_page_offset(PageOffset(1));

        // We expect this to panic.
        // Miri should not have any issue with this call either.
        table.get_row_ref(&NullBlobStore, ptr).unwrap().to_product_value();
    }
}<|MERGE_RESOLUTION|>--- conflicted
+++ resolved
@@ -33,14 +33,10 @@
 /// and uses an internal map to ensure that no identical row is stored more than once.
 pub struct Table {
     /// The type of rows this table stores, with layout information included.
-<<<<<<< HEAD
     //
     // Public because it's used in the `locking_tx_datastore` (in `core`)
     // when constructing indexes.
     pub row_layout: RowTypeLayout,
-=======
-    pub(crate) row_layout: RowTypeLayout,
->>>>>>> cf6aa6dd
     /// The visitor program for `row_layout`.
     visitor_prog: VarLenVisitorProgram,
     /// The page manager that holds rows
