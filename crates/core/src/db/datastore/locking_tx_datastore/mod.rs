--- conflicted
+++ resolved
@@ -138,11 +138,7 @@
 
     fn iter<'a>(&'a self, ctx: &'a ExecutionContext, table_id: &TableId) -> super::Result<Iter<'a>>;
 
-<<<<<<< HEAD
-    fn table_exists(&self, table_id: &TableId) -> bool;
-=======
     fn table_exists(&self, table_id: &TableId) -> Option<&str>;
->>>>>>> 5116ae3d
 
     /// Returns an iterator,
     /// yielding every row in the table identified by `table_id`,
@@ -292,10 +288,7 @@
 type SharedMutexGuard<T> = ArcMutexGuard<RawMutex, T>;
 type SharedReadGuard<T> = ArcRwLockReadGuard<RawRwLock, T>;
 
-<<<<<<< HEAD
-=======
 #[allow(dead_code)]
->>>>>>> 5116ae3d
 pub struct TxId {
     committed_state_shared_lock: SharedReadGuard<CommittedState>,
     lock_wait_time: Duration,
@@ -311,11 +304,7 @@
         self.committed_state_shared_lock.iter(ctx, table_id)
     }
 
-<<<<<<< HEAD
-    fn table_exists(&self, table_id: &TableId) -> bool {
-=======
     fn table_exists(&self, table_id: &TableId) -> Option<&str> {
->>>>>>> 5116ae3d
         self.committed_state_shared_lock.table_exists(table_id)
     }
 
@@ -392,28 +381,18 @@
     }
 
     fn iter<'a>(&'a self, ctx: &'a ExecutionContext, table_id: &TableId) -> super::Result<Iter<'a>> {
-<<<<<<< HEAD
-        if self.table_exists(table_id) {
-            return Ok(Iter::new(ctx, *table_id, None, self));
-=======
         if let Some(table_name) = self.table_exists(table_id) {
             return Ok(Iter::new(ctx, *table_id, table_name, None, self));
->>>>>>> 5116ae3d
         }
         Err(TableError::IdNotFound(SystemTable::st_table, table_id.0).into())
     }
 
-<<<<<<< HEAD
-    fn table_exists(&self, table_id: &TableId) -> bool {
-        self.tables.contains_key(table_id)
-=======
     fn table_exists(&self, table_id: &TableId) -> Option<&str> {
         if let Some(table) = self.tables.get(table_id) {
             Some(&table.schema.table_name)
         } else {
             None
         }
->>>>>>> 5116ae3d
     }
 
     /// Returns an iterator,
@@ -871,18 +850,11 @@
     }
 
     fn iter<'a>(&'a self, ctx: &'a ExecutionContext, table_id: &TableId) -> super::Result<Iter> {
-<<<<<<< HEAD
-        if self.table_exists(table_id) {
-            return Ok(Iter::new(
-                ctx,
-                *table_id,
-=======
         if let Some(table_name) = self.table_exists(table_id) {
             return Ok(Iter::new(
                 ctx,
                 *table_id,
                 table_name,
->>>>>>> 5116ae3d
                 Some(&self.tx_state),
                 &self.committed_state_write_lock,
             ));
@@ -890,11 +862,6 @@
         Err(TableError::IdNotFound(SystemTable::st_table, table_id.0).into())
     }
 
-<<<<<<< HEAD
-    fn table_exists(&self, table_id: &TableId) -> bool {
-        self.tx_state.insert_tables.contains_key(table_id)
-            || self.committed_state_write_lock.tables.contains_key(table_id)
-=======
     fn table_exists(&self, table_id: &TableId) -> Option<&str> {
         if let Some(table) = self.tx_state.insert_tables.get(table_id) {
             Some(&table.schema.table_name)
@@ -903,7 +870,6 @@
         } else {
             None
         }
->>>>>>> 5116ae3d
     }
 
     /// Returns an iterator,
@@ -1924,10 +1890,7 @@
             let schema = committed_state
                 .schema_for_table(&ExecutionContext::default(), table_id)?
                 .into_owned();
-<<<<<<< HEAD
-=======
             let table_name = schema.table_name.clone();
->>>>>>> 5116ae3d
 
             match write.operation {
                 Operation::Delete => {
@@ -2011,10 +1974,7 @@
     table_id: TableId,
     tx_state: Option<&'a TxState>,
     committed_state: &'a CommittedState,
-<<<<<<< HEAD
-=======
     table_name: &'a str,
->>>>>>> 5116ae3d
     stage: ScanStage<'a>,
     num_committed_rows_fetched: u64,
 }
@@ -2038,20 +1998,14 @@
     fn new(
         ctx: &'a ExecutionContext,
         table_id: TableId,
-<<<<<<< HEAD
-=======
         table_name: &'a str,
->>>>>>> 5116ae3d
         tx_state: Option<&'a TxState>,
         committed_state: &'a CommittedState,
     ) -> Self {
         Self {
             ctx,
             table_id,
-<<<<<<< HEAD
-=======
             table_name,
->>>>>>> 5116ae3d
             tx_state,
             committed_state,
             stage: ScanStage::Start,
@@ -2403,20 +2357,11 @@
         value: AlgebraicValue,
     ) -> super::Result<Self::IterByColEq<'a>> {
         tx.iter_by_col_eq(ctx, &table_id, cols.into(), value)
-<<<<<<< HEAD
-    }
-
-    fn table_id_exists_tx(&self, tx: &Self::Tx, table_id: &TableId) -> bool {
-        tx.table_exists(table_id)
-    }
-
-=======
     }
 
     fn table_id_exists_tx(&self, tx: &Self::Tx, table_id: &TableId) -> bool {
         tx.table_exists(table_id).is_some()
     }
->>>>>>> 5116ae3d
     fn table_id_from_name_tx(&self, tx: &Self::Tx, table_name: &str) -> super::Result<Option<TableId>> {
         tx.table_id_from_name(table_name, self.database_address)
     }
@@ -3113,8 +3058,6 @@
             .collect()
     }
 
-<<<<<<< HEAD
-=======
     //TODO(shub), begin_tx is not yet implemented for Tx, creating this utility for tests.
     fn begin_tx(db: &Locking) -> TxId {
         let timer = Instant::now();
@@ -3128,7 +3071,6 @@
         }
     }
 
->>>>>>> 5116ae3d
     fn all_rows_tx(tx: &TxId, table_id: TableId) -> Vec<ProductValue> {
         tx.iter(&ExecutionContext::default(), &table_id)
             .unwrap()
@@ -3681,13 +3623,8 @@
         datastore.commit_mut_tx_for_test(tx)?;
 
         // create multiple read only tx, and use them together.
-<<<<<<< HEAD
-        let read_tx_1 = datastore.begin_tx();
-        let read_tx_2 = datastore.begin_tx();
-=======
         let read_tx_1 = begin_tx(&datastore);
         let read_tx_2 = begin_tx(&datastore);
->>>>>>> 5116ae3d
         let rows = &[row1, row2];
         assert_eq!(&all_rows_tx(&read_tx_2, table_id), rows);
         assert_eq!(&all_rows_tx(&read_tx_1, table_id), rows);
