mod btree_index;
mod sequence;
mod table;

use itertools::Itertools;
use nonempty::NonEmpty;
use parking_lot::{
    lock_api::{ArcMutexGuard, ArcRwLockReadGuard},
    Mutex, RawMutex,
};

use self::{
    btree_index::{BTreeIndex, BTreeIndexRangeIter},
    sequence::Sequence,
    table::Table,
};
use std::collections::hash_map::DefaultHasher;
use std::hash::Hasher;
use std::ops::Deref;
use std::time::{Duration, Instant};
use std::{
    borrow::Cow,
    collections::{BTreeMap, BTreeSet, HashMap},
    ops::RangeBounds,
    sync::Arc,
    vec,
};

use super::{
    system_tables::{
        system_tables, StColumnRow, StIndexRow, StSequenceRow, StTableRow, SystemTable, ST_COLUMNS_ID, ST_INDEXES_ID,
        ST_SEQUENCES_ID, ST_TABLES_ID,
    },
    traits::{self, DataRow, MutTxDatastore, TxData, TxDatastore},
};
use crate::db::datastore::system_tables;
use crate::db::datastore::system_tables::{
    st_constraints_schema, st_module_schema, table_name_is_system, StColumnFields, StConstraintFields, StConstraintRow,
    StIndexFields, StModuleRow, StSequenceFields, StTableFields, ST_CONSTRAINTS_ID, ST_MODULE_ID, WASM_MODULE,
};
use crate::db::db_metrics::{DB_METRICS, MAX_TX_CPU_TIME};
use crate::execution_context::{ExecutionContext, WorkloadType};
use crate::{
    db::datastore::traits::{TxOp, TxRecord},
    db::{
        datastore::system_tables::{st_columns_schema, st_indexes_schema, st_sequences_schema, st_table_schema},
        messages::{transaction::Transaction, write::Operation},
        ostorage::ObjectDB,
    },
    error::{DBError, TableError},
};
use anyhow::anyhow;
use parking_lot::{lock_api::ArcRwLockWriteGuard, RawRwLock, RwLock};
use spacetimedb_lib::{metrics::METRICS, Address};
use spacetimedb_primitives::*;
use spacetimedb_sats::data_key::{DataKey, ToDataKey};
use spacetimedb_sats::db::def::*;
use spacetimedb_sats::db::error::SchemaErrors;
use spacetimedb_sats::hash::Hash;
use spacetimedb_sats::relation::RelValue;
use spacetimedb_sats::{
    db::auth::{StAccess, StTableType},
    AlgebraicType, AlgebraicValue, ProductType, ProductValue,
};
use thiserror::Error;

#[derive(Error, Debug, PartialEq, Eq)]
pub enum SequenceError {
    #[error("Sequence with name `{0}` already exists.")]
    Exist(String),
    #[error("Sequence `{0}`: The increment is 0, and this means the sequence can't advance.")]
    IncrementIsZero(String),
    #[error("Sequence `{0}`: The min_value {1} must < max_value {2}.")]
    MinMax(String, i128, i128),
    #[error("Sequence `{0}`: The start value {1} must be >= min_value {2}.")]
    MinStart(String, i128, i128),
    #[error("Sequence `{0}`: The start value {1} must be <= min_value {2}.")]
    MaxStart(String, i128, i128),
    #[error("Sequence `{0}` failed to decode value from Sled (not a u128).")]
    SequenceValue(String),
    #[error("Sequence ID `{0}` not found.")]
    NotFound(SequenceId),
    #[error("Sequence applied to a non-integer field. Column `{col}` is of type {{found.to_sats()}}.")]
    NotInteger { col: String, found: AlgebraicType },
    #[error("Sequence ID `{0}` still had no values left after allocation.")]
    UnableToAllocate(SequenceId),
    #[error("Autoinc constraint on table {0:?} spans more than one column: {1:?}")]
    MultiColumnAutoInc(TableId, NonEmpty<ColId>),
}

const SEQUENCE_PREALLOCATION_AMOUNT: i128 = 4_096;

/// A `DataRef` represents a row stored in a table.
///
/// A table row always has a [`DataKey`] associated with it.
/// This is in contrast to rows that are materialized during query execution
/// which may or may not have an associated `DataKey`.
#[derive(Copy, Clone)]
pub struct DataRef<'a> {
    id: &'a DataKey,
    data: &'a ProductValue,
}

impl<'a> DataRef<'a> {
    fn new(id: &'a RowId, data: &'a ProductValue) -> Self {
        let id = &id.0;
        Self { id, data }
    }

    pub fn view(self) -> &'a ProductValue {
        self.data
    }

    pub fn id(self) -> &'a DataKey {
        self.id
    }

    pub fn to_rel_value(self) -> RelValue {
        RelValue::new(self.data.clone(), Some(*self.id))
    }
}

// Type aliases for lock gaurds
type SharedWriteGuard<T> = ArcRwLockWriteGuard<RawRwLock, T>;
type SharedMutexGuard<T> = ArcMutexGuard<RawMutex, T>;
type SharedReadGuard<T> = ArcRwLockReadGuard<RawRwLock, T>;

#[allow(dead_code)]
pub struct TxId {
    committed_state_shared_lock: SharedReadGuard<CommittedState>,
    lock_wait_time: Duration,
    timer: Instant,
}

#[allow(dead_code)]
impl TxId {
    fn table_id_from_name(&self, table_name: &str, database_address: Address) -> super::Result<Option<TableId>> {
        self.iter_by_col_eq(
<<<<<<< HEAD
                &ExecutionContext::internal(database_address),
                &ST_TABLES_ID,
                NonEmpty::new(StTableFields::TableName.col_id()),
                AlgebraicValue::String(table_name.to_owned()),
            )
            .map(|mut iter| {
                iter.next()
                    .map(|row| TableId(*row.view().elements[0].as_u32().unwrap()))
            })
=======
            &ExecutionContext::internal(database_address),
            &ST_TABLES_ID,
            NonEmpty::new(StTableFields::TableName.col_id()),
            AlgebraicValue::String(table_name.to_owned()),
        )
        .map(|mut iter| {
            iter.next()
                .map(|row| TableId(*row.view().elements[0].as_u32().unwrap()))
        })
>>>>>>> 638f4d80
    }

    fn iter<'a>(&'a self, ctx: &'a ExecutionContext, table_id: &TableId) -> super::Result<Iter<'a>> {
        self.committed_state_shared_lock.iter(ctx, table_id)
    }

    fn table_exists(&self, table_id: &TableId) -> bool {
        self.committed_state_shared_lock.table_exists(table_id)
    }

    /// Returns an iterator,
    /// yielding every row in the table identified by `table_id`,
    /// where the values of `cols` are contained in `range`.
    fn iter_by_col_range<'a, R: RangeBounds<AlgebraicValue>>(
        &'a self,
        ctx: &'a ExecutionContext,
        table_id: &TableId,
        cols: NonEmpty<ColId>,
        range: R,
    ) -> super::Result<IterByColRange<'a, R>> {
        match self.committed_state_shared_lock.index_seek(table_id, &cols, &range) {
            Some(committed_rows) => Ok(IterByColRange::CommittedIndex(CommittedIndexIter {
                ctx,
                table_id: *table_id,
                tx_state: None,
                committed_state: &self.committed_state_shared_lock,
                committed_rows,
                num_committed_rows_fetched: 0,
            })),
            None => self
                .committed_state_shared_lock
                .iter_by_col_range(ctx, table_id, cols, range),
        }
    }

    fn iter_by_col_eq<'a>(
        &'a self,
        ctx: &'a ExecutionContext,
        table_id: &TableId,
        cols: NonEmpty<ColId>,
        value: AlgebraicValue,
    ) -> super::Result<IterByColEq<'_>> {
        self.iter_by_col_range(ctx, table_id, cols, value)
    }

<<<<<<< HEAD
    fn schema_for_table<'tx>(&'tx self, table_id: TableId) -> super::Result<Cow<'tx, TableSchema>> {
=======
    fn schema_for_table(&self, table_id: TableId) -> super::Result<Cow<'_, TableSchema>> {
>>>>>>> 638f4d80
        let ctx = ExecutionContext::default();
        if let Some(schema) = self.committed_state_shared_lock.get_schema(&table_id) {
            return Ok(Cow::Borrowed(schema));
        }

        // Look up the table_name for the table in question.
        let table_id_col = NonEmpty::new(StTableFields::TableId.col_id());

        // let table_id_col = NonEmpty::new(.col_id());
        let value: AlgebraicValue = table_id.into();
        let rows = self
            .iter_by_col_eq(&ctx, &ST_TABLES_ID, table_id_col, table_id.into())?
            .collect::<Vec<_>>();
        let row = rows
            .first()
            .ok_or_else(|| TableError::IdNotFound(SystemTable::st_table, table_id.into()))?;
        let el = StTableRow::try_from(row.view())?;
        let table_name = el.table_name.to_owned();
        let table_id = el.table_id;

        // Look up the columns for the table in question.
        let mut columns = self
            .iter_by_col_eq(
                &ctx,
                &ST_COLUMNS_ID,
                NonEmpty::new(StColumnFields::TableId.col_id()),
                value,
            )?
            .map(|row| {
                let el = StColumnRow::try_from(row.view())?;
                Ok(ColumnSchema {
                    table_id: el.table_id,
                    col_pos: el.col_pos,
                    col_name: el.col_name.into(),
                    col_type: el.col_type,
                })
            })
            .collect::<super::Result<Vec<_>>>()?;

        columns.sort_by_key(|col| col.col_pos);

        // Look up the constraints for the table in question.
        let mut constraints = Vec::new();
        for data_ref in self.iter_by_col_eq(
            &ctx,
            &ST_CONSTRAINTS_ID,
            NonEmpty::new(StIndexFields::TableId.col_id()),
            table_id.into(),
        )? {
            let row = data_ref.view();

            let el = StConstraintRow::try_from(row)?;
            let constraint_schema = ConstraintSchema {
                constraint_id: el.constraint_id,
                constraint_name: el.constraint_name.to_string(),
                constraints: el.constraints,
                table_id: el.table_id,
                columns: el.columns,
            };
            constraints.push(constraint_schema);
        }

        // Look up the sequences for the table in question.
        let mut sequences = Vec::new();
        for data_ref in self.iter_by_col_eq(
            &ctx,
            &ST_SEQUENCES_ID,
            NonEmpty::new(StSequenceFields::TableId.col_id()),
            AlgebraicValue::U32(table_id.into()),
        )? {
            let row = data_ref.view();

            let el = StSequenceRow::try_from(row)?;
            let sequence_schema = SequenceSchema {
                sequence_id: el.sequence_id,
                sequence_name: el.sequence_name.to_string(),
                table_id: el.table_id,
                col_pos: el.col_pos,
                increment: el.increment,
                start: el.start,
                min_value: el.min_value,
                max_value: el.max_value,
                allocated: el.allocated,
            };
            sequences.push(sequence_schema);
        }

        // Look up the indexes for the table in question.
        let mut indexes = Vec::new();
        for data_ref in self.iter_by_col_eq(
            &ctx,
            &ST_INDEXES_ID,
<<<<<<< HEAD
            NonEmpty::new(StIndexFields::TableId.col_id()),
=======
            NonEmpty::new(StConstraintFields::TableId.col_id()),
>>>>>>> 638f4d80
            table_id.into(),
        )? {
            let row = data_ref.view();

            let el = StIndexRow::try_from(row)?;
            let index_schema = IndexSchema {
                table_id: el.table_id,
                columns: el.columns,
                index_name: el.index_name.into(),
                is_unique: el.is_unique,
                index_id: el.index_id,
                index_type: el.index_type,
            };
            indexes.push(index_schema);
        }

        Ok(Cow::Owned(TableSchema::new(
            table_id,
            table_name,
            columns,
            indexes,
            constraints,
            sequences,
            el.table_type,
            el.table_access,
        )))
    }

    fn release(self, ctx: &ExecutionContext) {
        let workload = &ctx.workload();
        let db = &ctx.database();
        let reducer = ctx.reducer_name().unwrap_or_default();
        let elapsed_time = self.timer.elapsed();
        let cpu_time = elapsed_time - self.lock_wait_time;
        DB_METRICS
            .rdb_num_txns
            .with_label_values(workload, db, reducer, &false)
            .inc();
        DB_METRICS
            .rdb_txn_cpu_time_sec
            .with_label_values(workload, db, reducer)
            .observe(cpu_time.as_secs_f64());
        DB_METRICS
            .rdb_txn_elapsed_time_sec
            .with_label_values(workload, db, reducer)
            .observe(elapsed_time.as_secs_f64());
    }
}

/// Represents a Mutable transaction. Holds locks for its duration
///
/// The initialization of this struct is sensitive because improper
/// handling can lead to deadlocks. Therefore, it is strongly recommended to use
/// `Locking::begin_mut_tx()` for instantiation to ensure safe acquisition of locks.
pub struct MutTxId {
    tx_state: TxState,
    committed_state_write_lock: SharedWriteGuard<CommittedState>,
    sequence_state_lock: SharedMutexGuard<SequencesState>,
    memory_lock: SharedMutexGuard<BTreeMap<DataKey, Arc<Vec<u8>>>>,
    lock_wait_time: Duration,
    timer: Instant,
}

struct CommittedState {
    tables: HashMap<TableId, Table>,
}

impl CommittedState {
    fn new() -> Self {
        Self { tables: HashMap::new() }
    }

    fn get_or_create_table(&mut self, table_id: TableId, schema: TableSchema) -> &mut Table {
        self.tables.entry(table_id).or_insert_with(|| Table::new(schema))
    }

    fn get_table(&mut self, table_id: &TableId) -> Option<&mut Table> {
        self.tables.get_mut(table_id)
    }

    fn merge(&mut self, tx_state: TxState, memory: BTreeMap<DataKey, Arc<Vec<u8>>>) -> TxData {
        let mut tx_data = TxData { records: vec![] };
        for (table_id, table) in tx_state.insert_tables {
            let commit_table = self.get_or_create_table(table_id, table.schema.clone());
            // The schema may have been modified in the transaction.
            commit_table.schema = table.schema;

            tx_data.records.extend(table.rows.into_iter().map(|(row_id, row)| {
                commit_table.insert(row_id, row.clone());
                let pv = row;
                let bytes = match row_id.0 {
                    DataKey::Data(data) => Arc::new(data.to_vec()),
                    DataKey::Hash(_) => memory.get(&row_id.0).unwrap().clone(),
                };
                TxRecord {
                    op: TxOp::Insert(bytes),
                    table_id,
                    key: row_id.0,
                    product_value: pv,
                }
            }));

            // Add all newly created indexes to the committed state
            for (_, index) in table.indexes {
                if !commit_table.indexes.contains_key(&index.cols) {
                    commit_table.insert_index(index);
                }
            }
        }
        for (table_id, row_ids) in tx_state.delete_tables {
            // NOTE: it is possible that the delete_tables contain a row in a table
            // that was created in the current transaction and not committed yet.
            // These delete row operations should be skipped here. e.g.
            //
            // 1. Start a transaction
            // 2. Create a table (table_id = 1)
            // 3. Insert a row (row_id = 1) into table 1
            // 4. Delete row 1 from table 1
            // 5. Commit the transaction
            if let Some(table) = self.get_table(&table_id) {
                for row_id in row_ids {
                    if let Some(pv) = table.delete(&row_id) {
                        tx_data.records.push(TxRecord {
                            op: TxOp::Delete,
                            table_id,
                            key: row_id.0,
                            product_value: pv,
                        })
                    }
                }
            }
        }
        tx_data
    }

    pub fn index_seek<'a>(
        &'a self,
        table_id: &TableId,
        cols: &NonEmpty<ColId>,
        range: &impl RangeBounds<AlgebraicValue>,
    ) -> Option<BTreeIndexRangeIter<'a>> {
        if let Some(table) = self.tables.get(table_id) {
            table.index_seek(cols, range)
        } else {
            None
        }
    }

    fn iter<'a>(&'a self, ctx: &'a ExecutionContext, table_id: &TableId) -> super::Result<Iter<'a>> {
        if self.table_exists(table_id) {
<<<<<<< HEAD
            return Ok(Iter::new(ctx, *table_id, None, &self));
=======
            return Ok(Iter::new(ctx, *table_id, None, self));
>>>>>>> 638f4d80
        }
        Err(TableError::IdNotFound(SystemTable::st_table, table_id.0).into())
    }

    fn table_exists(&self, table_id: &TableId) -> bool {
        self.tables.contains_key(table_id)
    }

    /// Returns an iterator,
    /// yielding every row in the table identified by `table_id`,
    /// where the values of `cols` are contained in `range`.
    fn iter_by_col_range<'a, R: RangeBounds<AlgebraicValue>>(
        &'a self,
        ctx: &'a ExecutionContext,
        table_id: &TableId,
        cols: NonEmpty<ColId>,
        range: R,
    ) -> super::Result<IterByColRange<'a, R>> {
        Ok(IterByColRange::Scan(ScanIterByColRange {
            range,
            cols,
            scan_iter: self.iter(ctx, table_id)?,
        }))
    }

    fn iter_by_col_eq<'a>(
        &'a self,
        ctx: &'a ExecutionContext,
        table_id: &TableId,
        cols: NonEmpty<ColId>,
        value: AlgebraicValue,
    ) -> super::Result<IterByColEq<'_>> {
        self.iter_by_col_range(ctx, table_id, cols, value)
    }

    fn bootstrap_system_tables(&mut self, database_address: Address) -> Result<(), DBError> {
        let mut sequences_start: HashMap<TableId, i128> = HashMap::with_capacity(10);

        // Insert the table row into st_tables, creating st_tables if it's missing
        let st_tables = self.get_or_create_table(ST_TABLES_ID, st_table_schema());

        // Insert the table row into `st_tables` for all system tables
        for schema in system_tables() {
            let table_id = schema.table_id;
            // Reset the row count metric for this system table
            METRICS
                .rdb_num_table_rows
                .with_label_values(&database_address, &table_id.0)
                .set(0);

            let row = StTableRow {
                table_id,
                table_name: schema.table_name,
                table_type: StTableType::System,
                table_access: StAccess::Public,
            };
            let row = ProductValue::from(row);
            let data_key = row.to_data_key();
            st_tables.rows.insert(RowId(data_key), row);

            *sequences_start.entry(ST_TABLES_ID).or_default() += 1;
        }

        // Insert the columns into `st_columns`
        let st_columns = self.get_or_create_table(ST_COLUMNS_ID, st_columns_schema());

        for col in system_tables().into_iter().flat_map(|x| x.columns().to_vec()) {
            let row = StColumnRow {
                table_id: col.table_id,
                col_pos: col.col_pos,
                col_name: col.col_name.clone(),
                col_type: col.col_type.clone(),
            };
            let row = ProductValue::from(row);
            let data_key = row.to_data_key();

            st_columns.rows.insert(RowId(data_key), row);
            // Increment row count for st_columns
            METRICS
                .rdb_num_table_rows
                .with_label_values(&database_address, &ST_COLUMNS_ID.into())
                .inc();
        }

        // Insert the FK sorted by table/column so it show together when queried.

        // Insert constraints into `st_constraints`
        let st_constraints = self.get_or_create_table(ST_CONSTRAINTS_ID, st_constraints_schema());

        for (i, constraint) in system_tables()
            .iter()
            .flat_map(|x| &x.constraints)
            .sorted_by_key(|x| (x.table_id, x.columns.clone()))
            .enumerate()
        {
            let row = StConstraintRow {
                constraint_id: i.into(),
                columns: constraint.columns.clone(),
                constraint_name: constraint.constraint_name.clone(),
                constraints: constraint.constraints,
                table_id: constraint.table_id,
            };
            let row = ProductValue::from(row);
            let data_key = row.to_data_key();
            st_constraints.rows.insert(RowId(data_key), row);
            // Increment row count for st_constraints
            METRICS
                .rdb_num_table_rows
                .with_label_values(&database_address, &ST_CONSTRAINTS_ID.into())
                .inc();

            *sequences_start.entry(ST_CONSTRAINTS_ID).or_default() += 1;
        }

        // Insert the indexes into `st_indexes`
        let st_indexes = self.get_or_create_table(ST_INDEXES_ID, st_indexes_schema());

        for (i, index) in system_tables()
            .iter()
            .flat_map(|x| &x.indexes)
            .sorted_by_key(|x| (&x.table_id, &x.columns))
            .enumerate()
        {
            let row = StIndexRow {
                index_id: i.into(),
                table_id: index.table_id,
                index_type: index.index_type,
                columns: index.columns.clone(),
                index_name: index.index_name.clone(),
                is_unique: index.is_unique,
            };
            let row = ProductValue::from(row);
            let data_key = row.to_data_key();
            st_indexes.rows.insert(RowId(data_key), row);
            // Increment row count for st_indexes
            METRICS
                .rdb_num_table_rows
                .with_label_values(&database_address, &ST_INDEXES_ID.into())
                .inc();

            *sequences_start.entry(ST_INDEXES_ID).or_default() += 1;
        }

        // We don't add the row here but with `MutProgrammable::set_program_hash`, but we need to register the table
        // in the internal state.
        self.get_or_create_table(ST_MODULE_ID, st_module_schema());

        let st_sequences = self.get_or_create_table(ST_SEQUENCES_ID, st_sequences_schema());

        // We create sequences last to get right the starting number
        // so, we don't sort here
        for (i, col) in system_tables().into_iter().flat_map(|x| x.sequences).enumerate() {
            //Is required to advance the start position before insert the row
            *sequences_start.entry(ST_SEQUENCES_ID).or_default() += 1;

            let row = StSequenceRow {
                sequence_id: i.into(),
                sequence_name: col.sequence_name,
                table_id: col.table_id,
                col_pos: col.col_pos,
                increment: col.increment,
                start: *sequences_start.get(&col.table_id).unwrap_or(&col.start),
                min_value: col.min_value,
                max_value: col.max_value,
                allocated: col.allocated,
            };
            let row = ProductValue::from(row);
            let data_key = row.to_data_key();
            st_sequences.rows.insert(RowId(data_key), row);
            // Increment row count for st_sequences
            METRICS
                .rdb_num_table_rows
                .with_label_values(&database_address, &ST_SEQUENCES_ID.into())
                .inc();
        }

        Ok(())
    }

    fn build_sequence_state(&mut self, sequence_state: &mut SequencesState) -> super::Result<()> {
        let st_sequences = self.tables.get(&ST_SEQUENCES_ID).unwrap();
        for row in st_sequences.scan_rows() {
            let sequence = StSequenceRow::try_from(row)?;
            // TODO: The system tables have initialized their value already, but this is wrong:
            // If we exceed  `SEQUENCE_PREALLOCATION_AMOUNT` we will get a unique violation
            let is_system_table = self
                .tables
                .get(&sequence.table_id)
                .map_or(false, |x| x.schema.table_type == StTableType::System);

            let schema = sequence.to_owned().into();

            let mut seq = Sequence::new(schema);
            // Now we need to recover the last allocation value.
            if !is_system_table && seq.value < sequence.allocated + 1 {
                seq.value = sequence.allocated + 1;
            }

            sequence_state.sequences.insert(sequence.sequence_id, seq);
        }
        Ok(())
    }

    fn build_indexes(&mut self) -> super::Result<()> {
        let st_indexes = self.tables.get(&ST_INDEXES_ID).unwrap();
        let rows = st_indexes.scan_rows().cloned().collect::<Vec<_>>();
        for row in rows {
            let index_row = StIndexRow::try_from(&row)?;
            let table = self.get_table(&index_row.table_id).unwrap();
            let mut index = BTreeIndex::new(
                index_row.index_id,
                index_row.table_id,
                index_row.columns.clone(),
                index_row.index_name.into(),
                index_row.is_unique,
            );
            index.build_from_rows(table.scan_rows())?;
            table.indexes.insert(index_row.columns, index);
        }
        Ok(())
    }

    /// After replaying all old transactions, tables which have rows will
    /// have been created in memory, but tables with no rows will not have
    /// been created. This function ensures that they are created.
    fn build_missing_tables(&mut self) -> super::Result<()> {
        let st_tables = self.tables.get(&ST_TABLES_ID).unwrap();
        let rows = st_tables.scan_rows().cloned().collect::<Vec<_>>();
        for row in rows {
            let table_row = StTableRow::try_from(&row)?;
            let table_id = table_row.table_id;
            if self.get_table(&table_id).is_none() {
                let schema = self.schema_for_table(table_id)?.into_owned();
                self.tables.insert(table_id, Table::new(schema));
            }
        }
        Ok(())
    }

    fn table_rows(&mut self, table_id: TableId, schema: TableSchema) -> &mut indexmap::IndexMap<RowId, ProductValue> {
        &mut self.tables.entry(table_id).or_insert_with(|| Table::new(schema)).rows
    }

    /// Retrieves the table schema for bootstrapping, using system_tables in `CommittedState`.
    ///
    /// This method is specific to the bootstrapping phase and `Iter` used in it does not consider
    /// transaction data or indexes, unlike `MutTxId::schema_for_table()`.
    /// This is required as bootstrapping is not a transaction.
    // NOTE: It is essential to keep this function in sync with the
    // `Self::create_table`, as it must reflect the same steps used
    // to create database objects.
    /// Return the [TableSchema] of the supplied `table_id` from the internal [Self::tx_state] if exist OR
    /// query the store and add it to the internal [Self::tx_state], then return it.
    #[tracing::instrument(skip_all)]
    fn schema_for_table(&self, table_id: TableId) -> super::Result<Cow<'_, TableSchema>> {
        let ctx = ExecutionContext::default();
        if let Some(schema) = self.get_schema(&table_id) {
            return Ok(Cow::Borrowed(schema));
        }

        // Look up the table_name for the table in question.
        let table_id_col = NonEmpty::new(StTableFields::TableId.col_id());

        // let table_id_col = NonEmpty::new(.col_id());
        let value: AlgebraicValue = table_id.into();
        let rows = self
            .iter_by_col_eq(&ctx, &ST_TABLES_ID, table_id_col, table_id.into())?
            .collect::<Vec<_>>();
        let row = rows
            .first()
            .ok_or_else(|| TableError::IdNotFound(SystemTable::st_table, table_id.into()))?;
        let el = StTableRow::try_from(row.view())?;
        let table_name = el.table_name.to_owned();
        let table_id = el.table_id;

        // Look up the columns for the table in question.
        let mut columns = self
            .iter_by_col_eq(
                &ctx,
                &ST_COLUMNS_ID,
                NonEmpty::new(StColumnFields::TableId.col_id()),
                value,
            )?
            .map(|row| {
                let el = StColumnRow::try_from(row.view())?;
                Ok(ColumnSchema {
                    table_id: el.table_id,
                    col_pos: el.col_pos,
                    col_name: el.col_name.into(),
                    col_type: el.col_type,
                })
            })
            .collect::<super::Result<Vec<_>>>()?;

        columns.sort_by_key(|col| col.col_pos);

        // Look up the constraints for the table in question.
        let mut constraints = Vec::new();
        for data_ref in self.iter_by_col_eq(
            &ctx,
            &ST_CONSTRAINTS_ID,
<<<<<<< HEAD
            NonEmpty::new(StIndexFields::TableId.col_id()),
=======
            NonEmpty::new(StConstraintFields::TableId.col_id()),
>>>>>>> 638f4d80
            table_id.into(),
        )? {
            let row = data_ref.view();

            let el = StConstraintRow::try_from(row)?;
            let constraint_schema = ConstraintSchema {
                constraint_id: el.constraint_id,
                constraint_name: el.constraint_name.to_string(),
                constraints: el.constraints,
                table_id: el.table_id,
                columns: el.columns,
            };
            constraints.push(constraint_schema);
        }

        // Look up the sequences for the table in question.
        let mut sequences = Vec::new();
        for data_ref in self.iter_by_col_eq(
            &ctx,
            &ST_SEQUENCES_ID,
            NonEmpty::new(StSequenceFields::TableId.col_id()),
            AlgebraicValue::U32(table_id.into()),
        )? {
            let row = data_ref.view();

            let el = StSequenceRow::try_from(row)?;
            let sequence_schema = SequenceSchema {
                sequence_id: el.sequence_id,
                sequence_name: el.sequence_name.to_string(),
                table_id: el.table_id,
                col_pos: el.col_pos,
                increment: el.increment,
                start: el.start,
                min_value: el.min_value,
                max_value: el.max_value,
                allocated: el.allocated,
            };
            sequences.push(sequence_schema);
        }

        // Look up the indexes for the table in question.
        let mut indexes = Vec::new();
        for data_ref in self.iter_by_col_eq(
            &ctx,
            &ST_INDEXES_ID,
            NonEmpty::new(StIndexFields::TableId.col_id()),
            table_id.into(),
        )? {
            let row = data_ref.view();

            let el = StIndexRow::try_from(row)?;
            let index_schema = IndexSchema {
                table_id: el.table_id,
                columns: el.columns,
                index_name: el.index_name.into(),
                is_unique: el.is_unique,
                index_id: el.index_id,
                index_type: el.index_type,
            };
            indexes.push(index_schema);
        }

        Ok(Cow::Owned(TableSchema::new(
            table_id,
            table_name,
            columns,
            indexes,
            constraints,
            sequences,
            el.table_type,
            el.table_access,
        )))
    }

    fn get_schema(&self, table_id: &TableId) -> Option<&TableSchema> {
        self.tables.get(table_id).map(|table| table.get_schema())
    }
}

/// `TxState` tracks all of the modifications made during a particular transaction.
/// Rows inserted during a transaction will be added to insert_tables, and similarly,
/// rows deleted in the transaction will be added to delete_tables.
///
/// Note that the state of a row at the beginning of a transaction is not tracked here,
/// but rather in the `CommittedState` structure.
///
/// Note that because a transaction may have several operations performed on the same
/// row, it is not the case that a call to insert a row guarantees that the row
/// will be present in `insert_tables`. Rather, a row will be present in `insert_tables`
/// if the cummulative effect of all the calls results in the row being inserted during
/// this transaction. The same holds for delete tables.
///
/// For a concrete example, suppose a row is already present in a table at the start
/// of a transaction. A call to delete that row will enter it into `delete_tables`.
/// A subsequent call to reinsert that row will not put it into `insert_tables`, but
/// instead remove it from `delete_tables`, as the cummulative effect is to do nothing.
///
/// This data structure also tracks modifications beyond inserting and deleting rows.
/// In particular, creating indexes and sequences is tracked by `insert_tables`.
///
/// This means that we have the following invariants, within `TxState` and also
/// the corresponding `CommittedState`:
///   - any row in `insert_tables` must not be in the associated `CommittedState`
///   - any row in `delete_tables` must be in the associated `CommittedState`
///   - any row cannot be in both `insert_tables` and `delete_tables`
struct TxState {
    //NOTE: Need to preserve order to correctly restore the db after reopen
    /// For each table,  additions have
    insert_tables: BTreeMap<TableId, Table>,
    delete_tables: BTreeMap<TableId, BTreeSet<RowId>>,
}

/// Represents whether a row has been previously committed, inserted
/// or deleted this transaction, or simply not present at all.
enum RowState<'a> {
    /// The row is present in the table because it was inserted
    /// in a previously committed transaction.
    Committed(&'a ProductValue),
    /// The row is present because it has been inserted in the
    /// current transaction.
    Insert(&'a ProductValue),
    /// The row is absent because it has been deleted in the
    /// current transaction.
    Delete,
    /// The row is not present in the table.
    Absent,
}

impl TxState {
    pub fn new() -> Self {
        Self {
            insert_tables: BTreeMap::new(),
            delete_tables: BTreeMap::new(),
        }
    }

    /// Returns the state of `row_id` within the table identified by `table_id`.
    #[tracing::instrument(skip_all)]
    pub fn get_row_op(&self, table_id: &TableId, row_id: &RowId) -> RowState {
        if let Some(true) = self.delete_tables.get(table_id).map(|set| set.contains(row_id)) {
            return RowState::Delete;
        }
        let Some(table) = self.insert_tables.get(table_id) else {
            return RowState::Absent;
        };
        table.get_row(row_id).map(RowState::Insert).unwrap_or(RowState::Absent)
    }

    #[tracing::instrument(skip_all)]
    pub fn get_row(&self, table_id: &TableId, row_id: &RowId) -> Option<&ProductValue> {
        if Some(true) == self.delete_tables.get(table_id).map(|set| set.contains(row_id)) {
            return None;
        }
        let Some(table) = self.insert_tables.get(table_id) else {
            return None;
        };
        table.get_row(row_id)
    }

    pub fn get_insert_table_mut(&mut self, table_id: &TableId) -> Option<&mut Table> {
        self.insert_tables.get_mut(table_id)
    }

    pub fn get_insert_table(&self, table_id: &TableId) -> Option<&Table> {
        self.insert_tables.get(table_id)
    }

    pub fn get_or_create_delete_table(&mut self, table_id: TableId) -> &mut BTreeSet<RowId> {
        self.delete_tables.entry(table_id).or_default()
    }

    /// When there's an index on `cols`,
    /// returns an iterator over the [BTreeIndex] that yields all the `RowId`s
    /// that match the specified `value` in the indexed column.
    ///
    /// Matching is defined by `Ord for AlgebraicValue`.
    ///
    /// For a unique index this will always yield at most one `RowId`.
    /// When there is no index this returns `None`.
    pub fn index_seek<'a>(
        &'a self,
        table_id: &TableId,
        cols: &NonEmpty<ColId>,
        range: &impl RangeBounds<AlgebraicValue>,
    ) -> Option<BTreeIndexRangeIter<'a>> {
        self.insert_tables.get(table_id)?.index_seek(cols, range)
    }
}

struct SequencesState {
    sequences: HashMap<SequenceId, Sequence>,
}

impl SequencesState {
    pub fn new() -> Self {
        Self {
            sequences: HashMap::new(),
        }
    }

    pub fn get_sequence_mut(&mut self, seq_id: SequenceId) -> Option<&mut Sequence> {
        self.sequences.get_mut(&seq_id)
    }
}

impl MutTxId {
    fn drop_col_eq(
        &mut self,
        table_id: TableId,
        col_pos: ColId,
        value: AlgebraicValue,
        database_address: Address,
    ) -> super::Result<()> {
        let ctx = ExecutionContext::internal(database_address);
        let rows = self.iter_by_col_eq(&ctx, &table_id, col_pos, value)?;
        let ids_to_delete = rows.map(|row| RowId(*row.id())).collect::<Vec<_>>();
        if ids_to_delete.is_empty() {
            return Err(TableError::IdNotFound(SystemTable::st_columns, col_pos.0).into());
        }
        self.delete(&table_id, ids_to_delete);

        Ok(())
    }

    fn find_by_col_eq<'a, T>(
        &'a self,
        ctx: &'a ExecutionContext,
        table_id: TableId,
        col_pos: ColId,
        value: AlgebraicValue,
    ) -> super::Result<Option<T>>
    where
        T: TryFrom<&'a ProductValue>,
        <T as TryFrom<&'a ProductValue>>::Error: Into<DBError>,
    {
        let mut rows = self.iter_by_col_eq(ctx, &table_id, col_pos, value)?;
        rows.next()
            .map(|row| T::try_from(row.view()).map_err(Into::into))
            .transpose()
    }

    #[tracing::instrument(skip_all)]
    fn get_next_sequence_value(&mut self, seq_id: SequenceId, database_address: Address) -> super::Result<i128> {
        {
            let Some(sequence) = self.sequence_state_lock.get_sequence_mut(seq_id) else {
                return Err(SequenceError::NotFound(seq_id).into());
            };

            // If there are allocated sequence values, return the new value, if it is not bigger than
            // the upper range of `sequence.allocated`
            if let Some(value) = sequence.gen_next_value().filter(|v| v < &sequence.allocated()) {
                return Ok(value);
            }
        }
        // Allocate new sequence values
        // If we're out of allocations, then update the sequence row in st_sequences to allocate a fresh batch of sequences.
        let ctx = ExecutionContext::internal(database_address);
        let old_seq_row = self
            .iter_by_col_eq(&ctx, &ST_SEQUENCES_ID, StSequenceFields::SequenceId, seq_id.into())?
            .last()
            .unwrap()
            .data;
        let (seq_row, old_seq_row_id) = {
            let old_seq_row_id = RowId(old_seq_row.to_data_key());
            let mut seq_row = StSequenceRow::try_from(old_seq_row)?.to_owned();

            let Some(sequence) = self.sequence_state_lock.get_sequence_mut(seq_id) else {
                return Err(SequenceError::NotFound(seq_id).into());
            };
            seq_row.allocated = sequence.nth_value(SEQUENCE_PREALLOCATION_AMOUNT as usize);
            sequence.set_allocation(seq_row.allocated);
            (seq_row, old_seq_row_id)
        };

        self.delete(&ST_SEQUENCES_ID, [old_seq_row_id]);
        self.insert(ST_SEQUENCES_ID, ProductValue::from(seq_row), database_address)?;

        let Some(sequence) = self.sequence_state_lock.get_sequence_mut(seq_id) else {
            return Err(SequenceError::NotFound(seq_id).into());
        };
        if let Some(value) = sequence.gen_next_value() {
            return Ok(value);
        }
        Err(SequenceError::UnableToAllocate(seq_id).into())
    }

    fn create_sequence(
        &mut self,
        table_id: TableId,
        seq: SequenceDef,
        database_address: Address,
    ) -> super::Result<SequenceId> {
        log::trace!(
            "SEQUENCE CREATING: {} for table: {} and col: {}",
            seq.sequence_name,
            table_id,
            seq.col_pos
        );

        // Insert the sequence row into st_sequences
        // NOTE: Because st_sequences has a unique index on sequence_name, this will
        // fail if the table already exists.
        let sequence_row = StSequenceRow {
            sequence_id: 0.into(), // autogen'd
            sequence_name: seq.sequence_name,
            table_id,
            col_pos: seq.col_pos,
            allocated: seq.allocated,
            increment: seq.increment,
            start: seq.start.unwrap_or(1),
            min_value: seq.min_value.unwrap_or(1),
            max_value: seq.max_value.unwrap_or(i128::MAX),
        };
        let row = sequence_row.into();
        let result = self.insert(ST_SEQUENCES_ID, row, database_address)?;
        // TODO(centril): `result` is already owned, so pass that in.
        let sequence_row = StSequenceRow::try_from(&result)?.to_owned();
        let sequence_id = sequence_row.sequence_id;

        let schema: SequenceSchema = sequence_row.into();
        let insert_table = self.get_insert_table_mut(schema.table_id)?;
        insert_table.schema.update_sequence(schema.clone());
        self.sequence_state_lock
            .sequences
            .insert(schema.sequence_id, Sequence::new(schema));

        log::trace!("SEQUENCE CREATED: id = {}", sequence_id);

        Ok(sequence_id)
    }

    fn get_insert_table_mut(&mut self, table_id: TableId) -> super::Result<&mut Table> {
        self.tx_state
            .get_insert_table_mut(&table_id)
            .ok_or_else(|| TableError::IdNotFoundState(table_id).into())
    }

    fn drop_sequence(&mut self, sequence_id: SequenceId, database_address: Address) -> super::Result<()> {
        let ctx = ExecutionContext::internal(database_address);

        let st: StSequenceRow<&str> = self
            .find_by_col_eq(
                &ctx,
                ST_SEQUENCES_ID,
                StSequenceFields::SequenceId.col_id(),
                sequence_id.into(),
            )?
            .unwrap();

        let table_id = st.table_id;

        self.drop_col_eq(
            ST_SEQUENCES_ID,
            StSequenceFields::SequenceId.col_id(),
            sequence_id.into(),
            database_address,
        )?;

        self.sequence_state_lock.sequences.remove(&sequence_id);
        if let Some(insert_table) = self.tx_state.get_insert_table_mut(&table_id) {
            insert_table.schema.remove_sequence(sequence_id);
        }
        Ok(())
    }

    fn sequence_id_from_name(&self, seq_name: &str, database_address: Address) -> super::Result<Option<SequenceId>> {
        self.iter_by_col_eq(
            &ExecutionContext::internal(database_address),
            &ST_SEQUENCES_ID,
            StSequenceFields::SequenceName,
            AlgebraicValue::String(seq_name.to_owned()),
        )
        .map(|mut iter| {
            iter.next().map(|row| {
                let id = row.view().elements[0].as_u32().unwrap();
                (*id).into()
            })
        })
    }

    fn create_constraint(
        &mut self,
        table_id: TableId,
        constraint: ConstraintDef,
        database_address: Address,
    ) -> super::Result<ConstraintId> {
        log::trace!(
            "CONSTRAINT CREATING: {} for table: {} and cols: {:?}",
            constraint.constraint_name,
            table_id,
            constraint.columns
        );

        // Verify we have 1 column if need `auto_inc`
        if constraint.constraints.has_autoinc() && constraint.columns.len() != 1 {
            return Err(SequenceError::MultiColumnAutoInc(table_id, constraint.columns).into());
        };

        // Insert the constraint row into st_constraint
        // NOTE: Because st_constraint has a unique index on constraint_name, this will
        // fail if the table already exists.
        let constraint_row = StConstraintRow {
            constraint_id: 0.into(), // autogen'd
            columns: constraint.columns.clone(),
            constraint_name: constraint.constraint_name.clone(),
            constraints: constraint.constraints,
            table_id,
        };

        let row = ProductValue::from(constraint_row);
        let result = self.insert(ST_CONSTRAINTS_ID, row, database_address)?;
        let constraint_row = StConstraintRow::try_from(&result)?;
        let constraint_id = constraint_row.constraint_id;

        let mut constraint = ConstraintSchema::from_def(table_id, constraint);
        constraint.constraint_id = constraint_id;
        let insert_table = self.get_insert_table_mut(constraint.table_id)?;
        let constraint_name = constraint.constraint_name.clone();
        insert_table.schema.update_constraint(constraint);

        log::trace!("CONSTRAINT CREATED: {}", constraint_name);

        Ok(constraint_id)
    }

    fn drop_constraint(&mut self, constraint_id: ConstraintId, database_address: Address) -> super::Result<()> {
        let ctx = ExecutionContext::internal(database_address);

        let st: StConstraintRow<&str> = self
            .find_by_col_eq(
                &ctx,
                ST_CONSTRAINTS_ID,
                StConstraintFields::ConstraintId.col_id(),
                constraint_id.into(),
            )?
            .unwrap();

        let table_id = st.table_id;

        self.drop_col_eq(
            ST_CONSTRAINTS_ID,
            StConstraintFields::ConstraintId.col_id(),
            constraint_id.into(),
            database_address,
        )?;

        if let Some(insert_table) = self.tx_state.get_insert_table_mut(&table_id) {
            insert_table.schema.remove_constraint(constraint_id);
        }

        Ok(())
    }

    fn constraint_id_from_name(
        &self,
        constraint_name: &str,
        database_address: Address,
    ) -> super::Result<Option<ConstraintId>> {
        let ctx = ExecutionContext::internal(database_address);

        Ok(self
            .find_by_col_eq::<StConstraintRow<&str>>(
                &ctx,
                ST_CONSTRAINTS_ID,
                StConstraintFields::ConstraintName.col_id(),
                AlgebraicValue::String(constraint_name.to_owned()),
            )?
            .map(|x| x.constraint_id))
    }

    fn validate_table(table_schema: &TableDef) -> super::Result<()> {
        if table_name_is_system(&table_schema.table_name) {
            return Err(TableError::System(table_schema.table_name.clone()).into());
        }

        table_schema
            .clone()
            .into_schema(0.into())
            .validated()
            .map_err(|err| DBError::Schema(SchemaErrors(err)))?;

        Ok(())
    }

    // NOTE: It is essential to keep this function in sync with the
    // `Self::schema_for_table`, as it must reflect the same steps used
    // to create database objects when querying for information about the table.
    fn create_table(&mut self, table_schema: TableDef, database_address: Address) -> super::Result<TableId> {
        log::trace!("TABLE CREATING: {}", table_schema.table_name);

        Self::validate_table(&table_schema)?;

        // Insert the table row into `st_tables`
        // NOTE: Because `st_tables` has a unique index on `table_name`, this will
        // fail if the table already exists.
        let row = StTableRow {
            table_id: ST_TABLES_ID,
            table_name: table_schema.table_name.clone(),
            table_type: table_schema.table_type,
            table_access: table_schema.table_access,
        };
        let table_id = StTableRow::try_from(&self.insert(ST_TABLES_ID, row.into(), database_address)?)?.table_id;

        // Generate the full definition of the table, with the generated indexes, constraints, sequences...
        let table_schema = table_schema.into_schema(table_id);

        // Insert the columns into `st_columns`
        for col in table_schema.columns() {
            let row = StColumnRow {
                table_id,
                col_pos: col.col_pos,
                col_name: col.col_name.clone(),
                col_type: col.col_type.clone(),
            };
            self.insert(ST_COLUMNS_ID, row.into(), database_address)?;
        }

        // Create the in memory representation of the table
        // NOTE: This should be done before creating the indexes
        let mut schema_internal = table_schema.clone();
        // Remove the adjacent object that has an unset `id = 0`, they will be created below with the correct `id`
        schema_internal.clear_adjacent_schemas();

        self.create_table_internal(table_id, schema_internal)?;

        // Insert constraints into `st_constraints`
        for constraint in table_schema.constraints {
            self.create_constraint(constraint.table_id, constraint.into(), database_address)?;
        }

        // Insert sequences into `st_sequences`
        for seq in table_schema.sequences {
            self.create_sequence(seq.table_id, seq.into(), database_address)?;
        }

        // Create the indexes for the table
        for index in table_schema.indexes {
            self.create_index(table_id, index.into(), database_address)?;
        }

        log::trace!("TABLE CREATED: {}, table_id:{table_id}", table_schema.table_name);

        Ok(table_id)
    }

    fn create_table_internal(&mut self, table_id: TableId, schema: TableSchema) -> super::Result<()> {
        self.tx_state.insert_tables.insert(table_id, Table::new(schema));
        Ok(())
    }

    fn row_type_for_table(&self, table_id: TableId, database_address: Address) -> super::Result<Cow<'_, ProductType>> {
        // Fetch the `ProductType` from the in memory table if it exists.
        // The `ProductType` is invalidated if the schema of the table changes.
        if let Some(row_type) = self.get_row_type(&table_id) {
            return Ok(Cow::Borrowed(row_type));
        }

        // Look up the columns for the table in question.
        // NOTE: This is quite an expensive operation, although we only need
        // to do this in situations where there is not currently an in memory
        // representation of a table. This would happen in situations where
        // we have created the table in the database, but have not yet
        // represented in memory or inserted any rows into it.
        Ok(match self.schema_for_table(table_id, database_address)? {
            Cow::Borrowed(x) => Cow::Borrowed(x.get_row_type()),
            Cow::Owned(x) => Cow::Owned(x.into_row_type()),
        })
    }

    // NOTE: It is essential to keep this function in sync with the
    // `Self::create_table`, as it must reflect the same steps used
    // to create database objects.
    /// Return the [TableSchema] of the supplied `table_id` from the internal [Self::tx_state] if exist OR
    /// query the store and add it to the internal [Self::tx_state], then return it.
    #[tracing::instrument(skip_all)]
    fn schema_for_table(&self, table_id: TableId, database_address: Address) -> super::Result<Cow<'_, TableSchema>> {
        if let Some(schema) = self.get_schema(&table_id) {
            return Ok(Cow::Borrowed(schema));
        }

        let ctx = ExecutionContext::internal(database_address);

        // Look up the table_name for the table in question.
        // TODO(george): As part of the bootstrapping process, we add a bunch of rows
        // and only at very end do we patch things up and create table metadata, indexes,
        // and so on. Early parts of that process insert rows, and need the schema to do
        // so. We can't just call `iter_by_col_range` here as that would attempt to use the
        // index which we haven't created yet. So instead we just manually Scan here.
        let value: AlgebraicValue = table_id.into();
        let rows = IterByColRange::Scan(ScanIterByColRange {
            range: value,
            cols: StTableFields::TableId.into(),
            scan_iter: self.iter(&ctx, &ST_TABLES_ID)?,
        })
        .collect::<Vec<_>>();
        assert!(rows.len() <= 1, "Expected at most one row in st_tables for table_id");

        let row = rows
            .first()
            .ok_or_else(|| TableError::IdNotFound(SystemTable::st_table, table_id.into()))?;
        let el = StTableRow::try_from(row.view())?;
        let table_name = el.table_name.to_owned();
        let table_id = el.table_id;

        // Look up the columns for the table in question.
        let mut columns = Vec::new();
        for data_ref in self.iter_by_col_eq(&ctx, &ST_COLUMNS_ID, StTableFields::TableId, table_id.into())? {
            let row = data_ref.view();

            let el = StColumnRow::try_from(row)?;
            let col_schema = ColumnSchema {
                table_id: el.table_id,
                col_pos: el.col_pos,
                col_name: el.col_name.into(),
                col_type: el.col_type,
            };
            columns.push(col_schema);
        }

        columns.sort_by_key(|col| col.col_pos);

        // Look up the constraints for the table in question.
        let mut constraints = Vec::new();
        for data_ref in self.iter_by_col_eq(&ctx, &ST_CONSTRAINTS_ID, StConstraintFields::TableId, table_id.into())? {
            let row = data_ref.view();

            let el = StConstraintRow::try_from(row)?;
            let constraint_schema = ConstraintSchema {
                constraint_id: el.constraint_id,
                constraint_name: el.constraint_name.to_string(),
                constraints: el.constraints,
                table_id: el.table_id,
                columns: el.columns,
            };
            constraints.push(constraint_schema);
        }

        // Look up the sequences for the table in question.
        let mut sequences = Vec::new();
        for data_ref in self.iter_by_col_eq(
            &ctx,
            &ST_SEQUENCES_ID,
            StSequenceFields::TableId,
            AlgebraicValue::U32(table_id.into()),
        )? {
            let row = data_ref.view();

            let el = StSequenceRow::try_from(row)?;
            let sequence_schema = SequenceSchema {
                sequence_id: el.sequence_id,
                sequence_name: el.sequence_name.to_string(),
                table_id: el.table_id,
                col_pos: el.col_pos,
                increment: el.increment,
                start: el.start,
                min_value: el.min_value,
                max_value: el.max_value,
                allocated: el.allocated,
            };
            sequences.push(sequence_schema);
        }

        // Look up the indexes for the table in question.
        let mut indexes = Vec::new();
        for data_ref in self.iter_by_col_eq(&ctx, &ST_INDEXES_ID, StIndexFields::TableId, table_id.into())? {
            let row = data_ref.view();

            let el = StIndexRow::try_from(row)?;
            let index_schema = IndexSchema {
                table_id: el.table_id,
                columns: el.columns,
                index_name: el.index_name.into(),
                is_unique: el.is_unique,
                index_id: el.index_id,
                index_type: el.index_type,
            };
            indexes.push(index_schema);
        }

        Ok(Cow::Owned(TableSchema::new(
            table_id,
            table_name,
            columns,
            indexes,
            constraints,
            sequences,
            el.table_type,
            el.table_access,
        )))
    }

    fn drop_table(&mut self, table_id: TableId, database_address: Address) -> super::Result<()> {
        let schema = self.schema_for_table(table_id, database_address)?.into_owned();

        for row in schema.indexes {
            self.drop_index(row.index_id, database_address)?;
        }

        for row in schema.sequences {
            self.drop_sequence(row.sequence_id, database_address)?;
        }

        for row in schema.constraints {
            self.drop_constraint(row.constraint_id, database_address)?;
        }

        // Drop the table and their columns
        self.drop_col_eq(
            ST_TABLES_ID,
            StTableFields::TableId.col_id(),
            table_id.into(),
            database_address,
        )?;
        self.drop_col_eq(
            ST_COLUMNS_ID,
            StColumnFields::TableId.col_id(),
            table_id.into(),
            database_address,
        )?;

        // Delete the table and its rows and indexes from memory.
        // TODO: This needs to not remove it from the committed state, because it can still be rolled back.
        // We will have to store the deletion in the TxState and then apply it to the CommittedState in commit.

        // NOT use unwrap
        self.committed_state_write_lock.tables.remove(&table_id);
        Ok(())
    }

    fn rename_table(&mut self, table_id: TableId, new_name: &str, database_address: Address) -> super::Result<()> {
        let ctx = ExecutionContext::internal(database_address);

        let st: StTableRow<&str> = self
            .find_by_col_eq(&ctx, ST_TABLES_ID, StTableFields::TableId.col_id(), table_id.into())?
            .ok_or_else(|| TableError::IdNotFound(SystemTable::st_table, table_id.into()))?;
        let mut st = st.to_owned();

        let row_ids = RowId(ProductValue::from(st.to_owned()).to_data_key());

        self.delete(&ST_TABLES_ID, [row_ids]);
        // Update the table's name in st_tables.
        st.table_name = new_name.to_string();
        self.insert(ST_TABLES_ID, st.to_owned().into(), database_address)?;
        Ok(())
    }

    fn table_id_from_name(&self, table_name: &str, database_address: Address) -> super::Result<Option<TableId>> {
        self.iter_by_col_eq(
            &ExecutionContext::internal(database_address),
            &ST_TABLES_ID,
            StTableFields::TableName,
            AlgebraicValue::String(table_name.to_owned()),
        )
        .map(|mut iter| {
            iter.next()
                .map(|row| TableId(*row.view().elements[0].as_u32().unwrap()))
        })
    }

    fn table_name_from_id<'a>(&'a self, ctx: &'a ExecutionContext, table_id: TableId) -> super::Result<Option<&str>> {
        self.iter_by_col_eq(ctx, &ST_TABLES_ID, StTableFields::TableId, table_id.into())
            .map(|mut iter| {
                iter.next()
                    .map(|row| row.view().elements[1].as_string().unwrap().deref())
            })
    }

    fn create_index(
        &mut self,
        table_id: TableId,
        index: IndexDef,
        database_address: Address,
    ) -> super::Result<IndexId> {
        log::trace!(
            "INDEX CREATING: {} for table: {} and col(s): {:?}",
            index.index_name,
            table_id,
            index.columns
        );
        if !self.table_exists(&table_id) {
            return Err(TableError::IdNotFoundState(table_id).into());
        }

        // Insert the index row into st_indexes
        // NOTE: Because st_indexes has a unique index on index_name, this will
        // fail if the index already exists.
        let row = StIndexRow {
            index_id: 0.into(), // Autogen'd
            table_id,
            index_type: index.index_type,
            index_name: index.index_name.clone(),
            columns: index.columns.clone(),
            is_unique: index.is_unique,
        };
        let index_id = StIndexRow::try_from(&self.insert(ST_INDEXES_ID, row.into(), database_address)?)?.index_id;

        let mut index = IndexSchema::from_def(table_id, index);
        index.index_id = index_id;
        let index_name = index.index_name.clone();
        let columns = index.columns.clone();
        self.create_index_internal(index, database_address)?;

        log::trace!(
            "INDEX CREATED: {} for table: {} and col(s): {:?}",
            index_name,
            table_id,
            columns
        );
        Ok(index_id)
    }

    fn create_index_internal(&mut self, index: IndexSchema, database_address: Address) -> super::Result<()> {
        let index_id = index.index_id;

        let insert_table = if let Some(insert_table) = self.tx_state.get_insert_table_mut(&index.table_id) {
            insert_table
        } else {
            let schema = self.schema_for_table(index.table_id, database_address)?.into_owned();
            self.tx_state.insert_tables.insert(index.table_id, Table::new(schema));

            self.tx_state.get_insert_table_mut(&index.table_id).unwrap()
        };

        let mut insert_index = BTreeIndex::new(
            index_id,
            index.table_id,
            index.columns.clone(),
            index.index_name.to_string(),
            index.is_unique,
        );
        insert_index.build_from_rows(insert_table.scan_rows())?;

        // NOTE: Also add all the rows in the already committed table to the index.
        if let Some(committed_table) = self.committed_state_write_lock.get_table(&index.table_id) {
            insert_index.build_from_rows(committed_table.scan_rows())?;
        }

        insert_table.schema.indexes.push(IndexSchema {
            table_id: index.table_id,
            columns: index.columns.clone(),
            index_name: index.index_name.clone(),
            is_unique: index.is_unique,
            index_id,
            index_type: index.index_type,
        });

        insert_table.indexes.insert(index.columns, insert_index);
        Ok(())
    }

    fn drop_index(&mut self, index_id: IndexId, database_address: Address) -> super::Result<()> {
        log::trace!("INDEX DROPPING: {}", index_id);
        let ctx = ExecutionContext::internal(database_address);

        let st: StIndexRow<&str> = self
            .find_by_col_eq(&ctx, ST_INDEXES_ID, StIndexFields::IndexId.col_id(), index_id.into())?
            .unwrap();
        let table_id = st.table_id;

        // Remove the index from st_indexes.
        self.drop_col_eq(
            ST_INDEXES_ID,
            StIndexFields::IndexId.col_id(),
            index_id.into(),
            database_address,
        )?;

        let clear_indexes = |table: &mut Table| {
            let cols: Vec<_> = table
                .indexes
                .values()
                .filter(|i| i.index_id == index_id)
                .map(|i| i.cols.clone())
                .collect();

            for col in cols {
                table.schema.indexes.retain(|x| x.columns != col);
                table.indexes.remove(&col);
            }
        };

        for (_, table) in self.committed_state_write_lock.tables.iter_mut() {
            clear_indexes(table);
        }
        if let Some(insert_table) = self.tx_state.get_insert_table_mut(&table_id) {
            clear_indexes(insert_table);
        }

        log::trace!("INDEX DROPPED: {}", index_id);
        Ok(())
    }

    fn index_id_from_name(&self, index_name: &str, database_address: Address) -> super::Result<Option<IndexId>> {
        self.iter_by_col_eq(
            &ExecutionContext::internal(database_address),
            &ST_INDEXES_ID,
            StIndexFields::IndexName,
            AlgebraicValue::String(index_name.to_owned()),
        )
        .map(|mut iter| {
            iter.next()
                .map(|row| IndexId(*row.view().elements[0].as_u32().unwrap()))
        })
    }

    fn contains_row(&mut self, table_id: &TableId, row_id: &RowId) -> RowState<'_> {
        match self.tx_state.get_row_op(table_id, row_id) {
            RowState::Committed(_) => unreachable!("a row cannot be committed in a tx state"),
            RowState::Insert(pv) => return RowState::Insert(pv),
            RowState::Delete => return RowState::Delete,
            RowState::Absent => (),
        }
        match self
            .committed_state_write_lock
            .tables
            .get(table_id)
            .and_then(|table| table.rows.get(row_id))
        {
            Some(pv) => RowState::Committed(pv),
            None => RowState::Absent,
        }
    }

    fn table_exists(&self, table_id: &TableId) -> bool {
        self.tx_state.insert_tables.contains_key(table_id)
            || self.committed_state_write_lock.tables.contains_key(table_id)
    }

    fn algebraic_type_is_numeric(ty: &AlgebraicType) -> bool {
        matches!(*ty, |AlgebraicType::I8| AlgebraicType::U8
            | AlgebraicType::I16
            | AlgebraicType::U16
            | AlgebraicType::I32
            | AlgebraicType::U32
            | AlgebraicType::I64
            | AlgebraicType::U64
            | AlgebraicType::I128
            | AlgebraicType::U128)
    }

    fn sequence_value_to_algebraic_value(ty: &AlgebraicType, sequence_value: i128) -> AlgebraicValue {
        match *ty {
            AlgebraicType::I8 => (sequence_value as i8).into(),
            AlgebraicType::U8 => (sequence_value as u8).into(),
            AlgebraicType::I16 => (sequence_value as i16).into(),
            AlgebraicType::U16 => (sequence_value as u16).into(),
            AlgebraicType::I32 => (sequence_value as i32).into(),
            AlgebraicType::U32 => (sequence_value as u32).into(),
            AlgebraicType::I64 => (sequence_value as i64).into(),
            AlgebraicType::U64 => (sequence_value as u64).into(),
            AlgebraicType::I128 => sequence_value.into(),
            AlgebraicType::U128 => (sequence_value as u128).into(),
            _ => unreachable!("should have been prevented in `fn insert`"),
        }
    }

    #[tracing::instrument(skip_all)]
    fn insert(
        &mut self,
        table_id: TableId,
        mut row: ProductValue,
        database_address: Address,
    ) -> super::Result<ProductValue> {
        // TODO: Executing schema_for_table for every row insert is expensive.
        // However we ask for the schema in the [Table] struct instead.
        let schema = self.schema_for_table(table_id, database_address)?;
        let ctx = ExecutionContext::internal(database_address);

        let mut col_to_update = None;
        for seq in &schema.sequences {
            if !row.elements[usize::from(seq.col_pos)].is_numeric_zero() {
                continue;
            }
            for seq_row in self.iter_by_col_eq(&ctx, &ST_SEQUENCES_ID, StSequenceFields::TableId, table_id.into())? {
                let seq_row = seq_row.view();
                let seq_row = StSequenceRow::try_from(seq_row)?;
                if seq_row.col_pos != seq.col_pos {
                    continue;
                }

                col_to_update = Some((seq.col_pos, seq_row.sequence_id));
                break;
            }
        }

        if let Some((col_id, sequence_id)) = col_to_update {
            let col_idx = col_id.idx();
            let col = &schema.columns()[col_idx];
            if !Self::algebraic_type_is_numeric(&col.col_type) {
                return Err(SequenceError::NotInteger {
                    col: format!("{}.{}", &schema.table_name, &col.col_name),
                    found: col.col_type.clone(),
                }
                .into());
            }
            // At this point, we know this will be essentially a cheap copy.
            let col_ty = col.col_type.clone();
            let seq_val = self.get_next_sequence_value(sequence_id, database_address)?;
            row.elements[col_idx] = Self::sequence_value_to_algebraic_value(&col_ty, seq_val);
        }

        self.insert_row_internal(table_id, row.clone())?;
        Ok(row)
    }

    #[tracing::instrument(skip_all)]
    fn insert_row_internal(&mut self, table_id: TableId, row: ProductValue) -> super::Result<()> {
        let mut bytes = Vec::new();
        row.encode(&mut bytes);
        let data_key = DataKey::from_data(&bytes);
        let row_id = RowId(data_key);

        // If the table does exist in the tx state, we need to create it based on the table in the
        // committed state. If the table does not exist in the committed state, it doesn't exist
        // in the database.
        let insert_table = if let Some(table) = self.tx_state.get_insert_table(&table_id) {
            table
        } else {
            let Some(committed_table) = self.committed_state_write_lock.tables.get(&table_id) else {
                return Err(TableError::IdNotFoundState(table_id).into());
            };
            let table = Table {
                schema: committed_table.get_schema().clone(),
                indexes: committed_table
                    .indexes
                    .iter()
                    .map(|(cols, index)| {
                        (
                            cols.clone(),
                            BTreeIndex::new(
                                index.index_id,
                                index.table_id,
                                index.cols.clone(),
                                index.name.clone(),
                                index.is_unique,
                            ),
                        )
                    })
                    .collect(),
                rows: Default::default(),
            };
            self.tx_state.insert_tables.insert(table_id, table);
            self.tx_state.get_insert_table(&table_id).unwrap()
        };

        // Check unique constraints
        for index in insert_table.indexes.values() {
            if index.violates_unique_constraint(&row) {
                let value = row.project_not_empty(&index.cols).unwrap();
                return Err(index.build_error_unique(insert_table, value).into());
            }
        }
        if let Some(table) = self.committed_state_write_lock.tables.get_mut(&table_id) {
            for index in table.indexes.values() {
                let value = index.get_fields(&row)?;
                let Some(violators) = index.get_rows_that_violate_unique_constraint(&value) else {
                    continue;
                };
                for row_id in violators {
                    if let Some(delete_table) = self.tx_state.delete_tables.get(&table_id) {
                        if !delete_table.contains(row_id) {
                            let value = row.project_not_empty(&index.cols).unwrap();
                            return Err(index.build_error_unique(table, value).into());
                        }
                    } else {
                        let value = row.project_not_empty(&index.cols)?;
                        return Err(index.build_error_unique(table, value).into());
                    }
                }
            }
        }

        // Now that we have checked all the constraints, we can perform the actual insertion.
        {
            // We have a few cases to consider, based on the history of this transaction, and
            // whether the row was already present or not at the start of this transaction.
            // 1. If the row was not originally present, and therefore also not deleted by
            //    this transaction, we will add it to `insert_tables`.
            // 2. If the row was originally present, but not deleted by this transaction,
            //    we should fail, as we would otherwise violate set semantics.
            // 3. If the row was originally present, and is currently going to be deleted
            //    by this transaction, we will remove it from `delete_tables`, and the
            //    cummulative effect will be to leave the row in place in the committed state.

            let delete_table = self.tx_state.get_or_create_delete_table(table_id);
            let row_was_previously_deleted = delete_table.remove(&row_id);

            // If the row was just deleted in this transaction and we are re-inserting it now,
            // we're done. Otherwise we have to add the row to the insert table, and into our memory.
            if row_was_previously_deleted {
                return Ok(());
            }

            let insert_table = self.tx_state.get_insert_table_mut(&table_id).unwrap();

            // TODO(cloutiertyler): should probably also check that all the columns are correct? Perf considerations.
            if insert_table.schema.columns().len() != row.elements.len() {
                return Err(TableError::RowInvalidType { table_id, row }.into());
            }

            insert_table.insert(row_id, row);

            match data_key {
                DataKey::Data(_) => (),
                DataKey::Hash(_) => {
                    self.memory_lock.insert(data_key, Arc::new(bytes));
                }
            };
        }

        Ok(())
    }

    fn get<'a>(&'a self, table_id: &TableId, row_id: &'a RowId) -> super::Result<Option<DataRef<'a>>> {
        if !self.table_exists(table_id) {
            return Err(TableError::IdNotFound(SystemTable::st_table, table_id.0).into());
        }
        match self.tx_state.get_row_op(table_id, row_id) {
            RowState::Committed(_) => unreachable!("a row cannot be committed in a tx state"),
            RowState::Insert(row) => {
                return Ok(Some(DataRef::new(row_id, row)));
            }
            RowState::Delete => {
                return Ok(None);
            }
            RowState::Absent => {}
        }
        Ok(self
            .committed_state_write_lock
            .tables
            .get(table_id)
            .and_then(|table| table.get_row(row_id))
            .map(|row| DataRef::new(row_id, row)))
    }

    fn get_row_type(&self, table_id: &TableId) -> Option<&ProductType> {
        if let Some(row_type) = self
            .tx_state
            .insert_tables
            .get(table_id)
            .map(|table| table.get_row_type())
        {
            return Some(row_type);
        }
        self.committed_state_write_lock
            .tables
            .get(table_id)
            .map(|table| table.get_row_type())
    }

    fn get_schema(&self, table_id: &TableId) -> Option<&TableSchema> {
        if let Some(schema) = self
            .tx_state
            .insert_tables
            .get(table_id)
            .map(|table| table.get_schema())
        {
            return Some(schema);
        }
        self.committed_state_write_lock
            .tables
            .get(table_id)
            .map(|table| table.get_schema())
    }

    fn delete(&mut self, table_id: &TableId, row_ids: impl IntoIterator<Item = RowId>) -> u32 {
        row_ids
            .into_iter()
            .map(|row_id| self.delete_row_internal(table_id, &row_id) as u32)
            .sum()
    }

    fn delete_row_internal(&mut self, table_id: &TableId, row_id: &RowId) -> bool {
        match self.contains_row(table_id, row_id) {
            RowState::Committed(_) => {
                // If the row is present because of a previously committed transaction,
                // we need to add it to the appropriate delete_table.
                self.tx_state.get_or_create_delete_table(*table_id).insert(*row_id);
                // True because we did delete the row.
                true
            }
            RowState::Insert(_) => {
                // If the row is present because of a an insertion in this transaction,
                // we need to remove it from the appropriate insert_table.
                let insert_table = self.tx_state.get_insert_table_mut(table_id).unwrap();
                insert_table.delete(row_id);
                // True because we did delete a row.
                true
            }
            RowState::Delete | RowState::Absent => {
                // In either case, there's nothing to delete.
                false
            }
        }
    }

    fn delete_by_rel(&mut self, table_id: &TableId, relation: impl IntoIterator<Item = ProductValue>) -> u32 {
        self.delete(table_id, relation.into_iter().map(|pv| RowId(pv.to_data_key())))
    }

    fn iter<'a>(&'a self, ctx: &'a ExecutionContext, table_id: &TableId) -> super::Result<Iter> {
        if self.table_exists(table_id) {
            return Ok(Iter::new(
                ctx,
                *table_id,
                Some(&self.tx_state),
                &self.committed_state_write_lock,
            ));
        }
        Err(TableError::IdNotFound(SystemTable::st_table, table_id.0).into())
    }

    /// Returns an iterator,
    /// yielding every row in the table identified by `table_id`,
    /// where the column data identified by `cols` equates to `value`.
    fn iter_by_col_eq<'a>(
        &'a self,
        ctx: &'a ExecutionContext,
        table_id: &TableId,
        cols: impl Into<NonEmpty<ColId>>,
        value: AlgebraicValue,
    ) -> super::Result<IterByColEq<'_>> {
        self.iter_by_col_range(ctx, table_id, cols.into(), value)
    }

    /// Returns an iterator,
    /// yielding every row in the table identified by `table_id`,
    /// where the values of `cols` are contained in `range`.
    fn iter_by_col_range<'a, R: RangeBounds<AlgebraicValue>>(
        &'a self,
        ctx: &'a ExecutionContext,
        table_id: &TableId,
        cols: NonEmpty<ColId>,
        range: R,
    ) -> super::Result<IterByColRange<R>> {
        // We have to index_seek in both the committed state and the current tx state.
        // First, we will check modifications in the current tx. It may be that the table
        // has not been modified yet in the current tx, in which case we will only search
        // the committed state. Finally, the table may not be indexed at all, in which case
        // we fall back to iterating the entire table.
        //
        // We need to check the tx_state first. In particular, it may be that the index
        // was only added in the current transaction.
        // TODO(george): It's unclear that we truly support dynamically creating an index
        // yet. In particular, I don't know if creating an index in a transaction and
        // rolling it back will leave the index in place.
        if let Some(inserted_rows) = self.tx_state.index_seek(table_id, &cols, &range) {
            // The current transaction has modified this table, and the table is indexed.
            Ok(IterByColRange::Index(IndexSeekIterMutTxId {
                ctx,
                table_id: *table_id,
                tx_state: &self.tx_state,
                inserted_rows,
                committed_rows: self.committed_state_write_lock.index_seek(table_id, &cols, &range),
                committed_state: &self.committed_state_write_lock,
                num_committed_rows_fetched: 0,
            }))
        } else {
            // Either the current transaction has not modified this table, or the table is not
            // indexed.
            match self.committed_state_write_lock.index_seek(table_id, &cols, &range) {
                Some(committed_rows) => Ok(IterByColRange::CommittedIndex(CommittedIndexIter {
                    ctx,
                    table_id: *table_id,
                    tx_state: Some(&self.tx_state),
                    committed_state: &self.committed_state_write_lock,
                    committed_rows,
                    num_committed_rows_fetched: 0,
                })),
                None => Ok(IterByColRange::Scan(ScanIterByColRange {
                    range,
                    cols,
                    scan_iter: self.iter(ctx, table_id)?,
                })),
            }
        }
    }

    fn commit(mut self) -> super::Result<Option<TxData>> {
        let memory: BTreeMap<DataKey, Arc<Vec<u8>>> = std::mem::take(&mut self.memory_lock);
        let tx_data = self.committed_state_write_lock.merge(self.tx_state, memory);
        Ok(Some(tx_data))
    }

    fn rollback(self) {
        // TODO: Check that no sequences exceed their allocation after the rollback.
    }
}

/// Struct contains various database states, each protected by
/// their own lock. To avoid deadlocks, it is crucial to acquire these locks
/// in a consistent order throughout the application.
///
/// Lock Acquisition Order:
/// 1. `memory`
/// 2. `committed_state`
/// 3. `sequence_state`
///
/// All locking mechanisms are encapsulated within the struct through local methods.
#[derive(Clone)]
pub struct Locking {
    /// All of the byte objects inserted in the current transaction.
    memory: Arc<Mutex<BTreeMap<DataKey, Arc<Vec<u8>>>>>,
    /// The state of the database up to the point of the last committed transaction.
    committed_state: Arc<RwLock<CommittedState>>,
    /// The state of sequence generation in this database.
    sequence_state: Arc<Mutex<SequencesState>>,
    /// The address of this database.
    database_address: Address,
}

impl Locking {
    pub fn new(database_address: Address) -> Self {
        Self {
            memory: Arc::new(Mutex::new(BTreeMap::new())),
            committed_state: Arc::new(RwLock::new(CommittedState::new())),
            sequence_state: Arc::new(Mutex::new(SequencesState::new())),
            database_address,
        }
    }

    /// IMPORTANT! This the most delicate function in the entire codebase.
    /// DO NOT CHANGE UNLESS YOU KNOW WHAT YOU'RE DOING!!!
    pub fn bootstrap(database_address: Address) -> Result<Self, DBError> {
        log::trace!("DATABASE: BOOTSTRAPPING SYSTEM TABLES...");

        // NOTE! The bootstrapping process does not take plan in a transaction.
        // This is intentional.
        let datastore = Self::new(database_address);
        let mut commit_state = datastore.committed_state.write_arc();
        let database_address = datastore.database_address;
        // TODO(cloutiertyler): One thing to consider in the future is, should
        // we persist the bootstrap transaction in the message log? My intuition
        // is no, because then if we change the schema of the system tables we
        // would need to migrate that data, whereas since the tables are defined
        // in the code we don't have that issue. We may have other issues though
        // for code that relies on the old schema...

        // Create the system tables and insert information about themselves into
        commit_state.bootstrap_system_tables(database_address)?;
        // The database tables are now initialized with the correct data.
        // Now we have to build our in memory structures.
        commit_state.build_sequence_state(&mut datastore.sequence_state.lock())?;
        commit_state.build_indexes()?;

        log::trace!("DATABASE:BOOTSTRAPPING SYSTEM TABLES DONE");
        Ok(datastore)
    }

    /// The purpose of this is to rebuild the state of the datastore
    /// after having inserted all of rows from the message log.
    /// This is necessary because, for example, inserting a row into `st_table`
    /// is not equivalent to calling `create_table`.
    /// There may eventually be better way to do this, but this will have to do for now.
    pub fn rebuild_state_after_replay(&self) -> Result<(), DBError> {
        let mut committed_state = self.committed_state.write_arc();
        let mut sequence_state = self.sequence_state.lock();
        // `build_missing_tables` must be called before indexes.
        // Honestly this should maybe just be one big procedure.
        // See John Carmack's philosophy on this.
        committed_state.build_missing_tables()?;
        committed_state.build_indexes()?;
        committed_state.build_sequence_state(&mut sequence_state)?;
        Ok(())
    }

    pub fn replay_transaction(&self, transaction: &Transaction, odb: &dyn ObjectDB) -> Result<(), DBError> {
        let mut committed_state = self.committed_state.write_arc();
        for write in &transaction.writes {
            let table_id = TableId(write.set_id);
            let schema = committed_state.schema_for_table(table_id)?.into_owned();

            match write.operation {
                Operation::Delete => {
                    committed_state
                        .table_rows(table_id, schema)
                        .remove(&RowId(write.data_key));
                    METRICS
                        .rdb_num_table_rows
                        .with_label_values(&self.database_address, &table_id.into())
                        .dec();
                }
                Operation::Insert => {
                    let row_type = schema.get_row_type();
                    let product_value = match write.data_key {
                        DataKey::Data(data) => ProductValue::decode(row_type, &mut &data[..]).unwrap_or_else(|e| {
                            panic!(
                                "Couldn't decode product value from message log: `{}`. Expected row type: {:?}",
                                e, row_type
                            )
                        }),
                        DataKey::Hash(hash) => {
                            let data = odb.get(hash).unwrap_or_else(|| {
                                panic!("Object {hash} referenced from transaction not present in object DB");
                            });
                            ProductValue::decode(row_type, &mut &data[..]).unwrap_or_else(|e| {
                                panic!(
                                    "Couldn't decode product value {} from object DB: `{}`. Expected row type: {:?}",
                                    hash, e, row_type
                                )
                            })
                        }
                    };
                    committed_state
                        .table_rows(table_id, schema)
                        .insert(RowId(write.data_key), product_value);
                    METRICS
                        .rdb_num_table_rows
                        .with_label_values(&self.database_address, &table_id.into())
                        .inc();
                }
            }
        }
        Ok(())
    }
}

#[derive(Debug, Copy, Clone, Hash, Eq, PartialEq, Ord, PartialOrd)]
pub struct RowId(pub(crate) DataKey);

impl DataRow for Locking {
    type RowId = RowId;
    type DataRef<'a> = DataRef<'a>;

    fn view_product_value<'a>(&self, data_ref: Self::DataRef<'a>) -> &'a ProductValue {
        data_ref.data
    }
}

impl traits::Tx for Locking {
<<<<<<< HEAD
    type Tx = TxId;

    fn begin_tx(&self) -> Self::Tx {
        let timer = Instant::now();

        let committed_state_shared_lock = self.committed_state.read_arc();
        let lock_wait_time = timer.elapsed();
        Self::Tx {
            committed_state_shared_lock,
            lock_wait_time,
            timer,
        }
    }

    fn release_tx(&self, ctx: &ExecutionContext, tx: Self::Tx) {
        tx.release(ctx);
=======
    type Tx = MutTxId;

    fn begin_tx(&self) -> Self::Tx {
        self.begin_mut_tx()
    }

    fn release_tx(&self, ctx: &ExecutionContext, tx: Self::Tx) {
        self.rollback_mut_tx(ctx, tx)
>>>>>>> 638f4d80
    }
}

pub struct Iter<'a> {
    ctx: &'a ExecutionContext<'a>,
    table_id: TableId,
    tx_state: Option<&'a TxState>,
    committed_state: &'a CommittedState,
    stage: ScanStage<'a>,
    num_committed_rows_fetched: u64,
}

impl Drop for Iter<'_> {
    fn drop(&mut self) {
        DB_METRICS
            .rdb_num_rows_fetched
            .with_label_values(
                &self.ctx.workload(),
                &self.ctx.database(),
                self.ctx.reducer_or_query(),
                &self.table_id.into(),
            )
            .inc_by(self.num_committed_rows_fetched);
    }
}

impl<'a> Iter<'a> {
    fn new(
        ctx: &'a ExecutionContext,
        table_id: TableId,
        tx_state: Option<&'a TxState>,
        committed_state: &'a CommittedState,
    ) -> Self {
        Self {
            ctx,
            table_id,
            tx_state,
            committed_state,
            stage: ScanStage::Start,
            num_committed_rows_fetched: 0,
        }
    }
}

enum ScanStage<'a> {
    Start,
    CurrentTx {
        iter: indexmap::map::Iter<'a, RowId, ProductValue>,
    },
    Committed {
        iter: indexmap::map::Iter<'a, RowId, ProductValue>,
    },
}

impl<'a> Iterator for Iter<'a> {
    type Item = DataRef<'a>;

    #[tracing::instrument(skip_all)]
    fn next(&mut self) -> Option<Self::Item> {
        let table_id = self.table_id;

        // Moves the current scan stage to the current tx if rows were inserted in it.
        // Returns `None` otherwise.
        let maybe_stage_current_tx_inserts = |this: &mut Self| {
            let table = &this.tx_state?;
            let insert_table = table.insert_tables.get(&table_id)?;
            this.stage = ScanStage::CurrentTx {
                iter: insert_table.rows.iter(),
            };
            Some(())
        };

        // The finite state machine goes:
        //      Start --> CurrentTx ---\
        //        |         ^          |
        //        v         |          v
        //     Committed ---/------> Stop
        loop {
            match &mut self.stage {
                ScanStage::Start => {
                    let _span = tracing::debug_span!("ScanStage::Start").entered();
                    if let Some(table) = self.committed_state.tables.get(&table_id) {
                        // The committed state has changes for this table.
                        // Go through them in (1).
                        self.stage = ScanStage::Committed {
                            iter: table.rows.iter(),
                        };
                    } else {
                        // No committed changes, so look for inserts in the current tx in (2).
                        maybe_stage_current_tx_inserts(self);
                    }
                }
                ScanStage::Committed { iter } => {
                    // (1) Go through the committed state for this table.
                    let _span = tracing::debug_span!("ScanStage::Committed").entered();
                    for (row_id, row) in iter {
                        // Increment metric for number of committed rows scanned.
                        self.num_committed_rows_fetched += 1;
                        match self.tx_state {
                            Some(tx_state) => {
                                // Check the committed row's state in the current tx.
                                match tx_state.get_row_op(&table_id, row_id) {
                                    RowState::Committed(_) => unreachable!("a row cannot be committed in a tx state"),
                                    // Do nothing, via (3), we'll get it in the next stage (2).
                                    RowState::Insert(_) |
                                    // Skip it, it's been deleted.
                                    RowState::Delete => {}
                                    // There either are no state changes for the current tx (`None`),
                                    // or there are, but `row_id` specifically has not been changed.
                                    // Either way, the row is in the committed state
                                    // and hasn't been removed in the current tx,
                                    // so it exists and can be returned.
                                    RowState::Absent => return Some(DataRef::new(row_id, row)),
                                }
                            }
                            None => return Some(DataRef::new(row_id, row)),
                        }
                    }
                    // (3) We got here, so we must've exhausted the committed changes.
                    // Start looking in the current tx for inserts, if any, in (2).
                    maybe_stage_current_tx_inserts(self)?
                }
                ScanStage::CurrentTx { iter } => {
                    // (2) look for inserts in the current tx.
                    let _span = tracing::debug_span!("ScanStage::CurrentTx").entered();
                    return iter.next().map(|(id, row)| DataRef::new(id, row));
                }
            }
        }
    }
}

pub struct IndexSeekIterMutTxId<'a> {
    ctx: &'a ExecutionContext<'a>,
    table_id: TableId,
    tx_state: &'a TxState,
    committed_state: &'a CommittedState,
    inserted_rows: BTreeIndexRangeIter<'a>,
    committed_rows: Option<BTreeIndexRangeIter<'a>>,
    num_committed_rows_fetched: u64,
}

impl Drop for IndexSeekIterMutTxId<'_> {
    fn drop(&mut self) {
        // Increment number of index seeks
        DB_METRICS
            .rdb_num_index_seeks
            .with_label_values(
                &self.ctx.workload(),
                &self.ctx.database(),
                self.ctx.reducer_or_query(),
                &self.table_id.0,
            )
            .inc();

        // Increment number of index keys scanned
        DB_METRICS
            .rdb_num_keys_scanned
            .with_label_values(
                &self.ctx.workload(),
                &self.ctx.database(),
                self.ctx.reducer_or_query(),
                &self.table_id.0,
            )
            .inc_by(self.committed_rows.as_ref().map_or(0, |iter| iter.keys_scanned()));

        // Increment number of rows fetched
        DB_METRICS
            .rdb_num_rows_fetched
            .with_label_values(
                &self.ctx.workload(),
                &self.ctx.database(),
                self.ctx.reducer_or_query(),
                &self.table_id.0,
            )
            .inc_by(self.num_committed_rows_fetched);
    }
}

impl<'a> Iterator for IndexSeekIterMutTxId<'a> {
    type Item = DataRef<'a>;

    #[tracing::instrument(skip_all)]
    fn next(&mut self) -> Option<Self::Item> {
        if let Some(row_id) = self.inserted_rows.next() {
            return Some(DataRef::new(
                row_id,
                self.tx_state.get_row(&self.table_id, row_id).unwrap(),
            ));
        }

        if let Some(row_id) = self.committed_rows.as_mut().and_then(|i| {
            i.find(|row_id| {
                !self
                    .tx_state
                    .delete_tables
                    .get(&self.table_id)
                    .map_or(false, |table| table.contains(row_id))
            })
        }) {
            self.num_committed_rows_fetched += 1;
            return Some(get_committed_row(self.committed_state, &self.table_id, row_id));
        }

        None
    }
}

pub struct CommittedIndexIter<'a> {
    ctx: &'a ExecutionContext<'a>,
    table_id: TableId,
    tx_state: Option<&'a TxState>,
    committed_state: &'a CommittedState,
    committed_rows: BTreeIndexRangeIter<'a>,
    num_committed_rows_fetched: u64,
}

impl Drop for CommittedIndexIter<'_> {
    fn drop(&mut self) {
        DB_METRICS
            .rdb_num_index_seeks
            .with_label_values(
                &self.ctx.workload(),
                &self.ctx.database(),
                self.ctx.reducer_or_query(),
                &self.table_id.0,
            )
            .inc();

        // Increment number of index keys scanned
        DB_METRICS
            .rdb_num_keys_scanned
            .with_label_values(
                &self.ctx.workload(),
                &self.ctx.database(),
                self.ctx.reducer_or_query(),
                &self.table_id.0,
            )
            .inc_by(self.committed_rows.keys_scanned());

        // Increment number of rows fetched
        DB_METRICS
            .rdb_num_rows_fetched
            .with_label_values(
                &self.ctx.workload(),
                &self.ctx.database(),
                self.ctx.reducer_or_query(),
                &self.table_id.0,
            )
            .inc_by(self.num_committed_rows_fetched);
    }
}

impl<'a> Iterator for CommittedIndexIter<'a> {
    type Item = DataRef<'a>;

    #[tracing::instrument(skip_all)]
    fn next(&mut self) -> Option<Self::Item> {
        if let Some(row_id) = self.committed_rows.find(|row_id| match self.tx_state {
            Some(tx_state) => !tx_state
                .delete_tables
                .get(&self.table_id)
                .map_or(false, |table| table.contains(row_id)),
            None => true,
        }) {
            self.num_committed_rows_fetched += 1;
            return Some(get_committed_row(self.committed_state, &self.table_id, row_id));
        }

        None
    }
}

/// Retrieve a commited row.
///
/// Panics if `table_id` and `row_id` do not identify an actually present row.
#[tracing::instrument(skip_all)]
#[inline]
// N.B. This function is used in hot loops, so care is advised when changing it.
fn get_committed_row<'a>(state: &'a CommittedState, table_id: &TableId, row_id: &'a RowId) -> DataRef<'a> {
    DataRef::new(row_id, state.tables.get(table_id).unwrap().get_row(row_id).unwrap())
}

/// An [IterByColRange] for an individual column value.
pub type IterByColEq<'a> = IterByColRange<'a, AlgebraicValue>;

/// An iterator for a range of values in a column.
pub enum IterByColRange<'a, R: RangeBounds<AlgebraicValue>> {
    /// When the column in question does not have an index.
    Scan(ScanIterByColRange<'a, R>),

    /// When the column has an index, and the table
    /// has been modified this transaction.
    Index(IndexSeekIterMutTxId<'a>),

    /// When the column has an index, and the table
    /// has not been modified in this transaction.
    CommittedIndex(CommittedIndexIter<'a>),
}

impl<'a, R: RangeBounds<AlgebraicValue>> Iterator for IterByColRange<'a, R> {
    type Item = DataRef<'a>;

    #[tracing::instrument(skip_all)]
    fn next(&mut self) -> Option<Self::Item> {
        match self {
            IterByColRange::Scan(range) => range.next(),
            IterByColRange::Index(range) => range.next(),
            IterByColRange::CommittedIndex(seek) => seek.next(),
        }
    }
}

pub struct ScanIterByColRange<'a, R: RangeBounds<AlgebraicValue>> {
    scan_iter: Iter<'a>,
    cols: NonEmpty<ColId>,
    range: R,
}

impl<'a, R: RangeBounds<AlgebraicValue>> Iterator for ScanIterByColRange<'a, R> {
    type Item = DataRef<'a>;

    #[tracing::instrument(skip_all)]
    fn next(&mut self) -> Option<Self::Item> {
        for data_ref in &mut self.scan_iter {
            let row = data_ref.view();
            let value = row.project_not_empty(&self.cols).unwrap();
            if self.range.contains(&value) {
                return Some(data_ref);
            }
        }
        None
    }
}

impl TxDatastore for Locking {
    type Iter<'a> = Iter<'a> where Self: 'a;
    type IterByColEq<'a> = IterByColRange<'a, AlgebraicValue> where Self: 'a;
    type IterByColRange<'a, R: RangeBounds<AlgebraicValue>> = IterByColRange<'a, R> where Self: 'a;

    fn iter_tx<'a>(
        &'a self,
        ctx: &'a ExecutionContext,
        tx: &'a Self::Tx,
        table_id: TableId,
    ) -> super::Result<Self::Iter<'a>> {
        tx.iter(ctx, &table_id)
    }

    fn iter_by_col_range_tx<'a, R: RangeBounds<AlgebraicValue>>(
        &'a self,
        ctx: &'a ExecutionContext,
        tx: &'a Self::Tx,
        table_id: TableId,
        cols: impl Into<NonEmpty<ColId>>,
        range: R,
    ) -> super::Result<Self::IterByColRange<'a, R>> {
        tx.iter_by_col_range(ctx, &table_id, cols.into(), range)
    }

    fn iter_by_col_eq_tx<'a>(
        &'a self,
        ctx: &'a ExecutionContext,
        tx: &'a Self::Tx,
        table_id: TableId,
        cols: impl Into<NonEmpty<ColId>>,
        value: AlgebraicValue,
    ) -> super::Result<Self::IterByColEq<'a>> {
        tx.iter_by_col_eq(ctx, &table_id, cols.into(), value)
    }

    fn table_id_exists_tx(&self, tx: &Self::Tx, table_id: &TableId) -> bool {
        tx.table_exists(table_id)
    }

    fn table_id_from_name_tx(&self, tx: &Self::Tx, table_name: &str) -> super::Result<Option<TableId>> {
        tx.table_id_from_name(table_name, self.database_address)
    }

    fn schema_for_table_tx<'tx>(&self, tx: &'tx Self::Tx, table_id: TableId) -> super::Result<Cow<'tx, TableSchema>> {
<<<<<<< HEAD
        tx.schema_for_table(table_id)
=======
        tx.schema_for_table(table_id, self.database_address)
>>>>>>> 638f4d80
    }

    fn get_all_tables_tx<'tx>(
        &self,
        ctx: &ExecutionContext,
        tx: &'tx Self::Tx,
    ) -> super::Result<Vec<Cow<'tx, TableSchema>>> {
        let mut tables = Vec::new();
        let table_rows = self.iter_tx(ctx, tx, ST_TABLES_ID)?.collect::<Vec<_>>();
        for data_ref in table_rows {
            let data = self.view_product_value(data_ref);
            let row = StTableRow::try_from(data)?;
            tables.push(self.schema_for_table_tx(tx, row.table_id)?);
        }
        Ok(tables)
    }
}

impl traits::MutTx for Locking {
    type MutTx = MutTxId;

    fn begin_mut_tx(&self) -> Self::MutTx {
        let timer = Instant::now();

        let committed_state_write_lock = self.committed_state.write_arc();
        let sequence_state_lock = self.sequence_state.lock_arc();
        let memory_lock = self.memory.lock_arc();
        let lock_wait_time = timer.elapsed();
        MutTxId {
            committed_state_write_lock,
            sequence_state_lock,
            tx_state: TxState::new(),
            memory_lock,
            lock_wait_time,
            timer,
        }
    }

    fn rollback_mut_tx(&self, ctx: &ExecutionContext, tx: Self::MutTx) {
        let workload = &ctx.workload();
        let db = &ctx.database();
        let reducer = ctx.reducer_name().unwrap_or_default();
        let elapsed_time = tx.timer.elapsed();
        let cpu_time = elapsed_time - tx.lock_wait_time;
        DB_METRICS
            .rdb_num_txns
            .with_label_values(workload, db, reducer, &false)
            .inc();
        DB_METRICS
            .rdb_txn_cpu_time_sec
            .with_label_values(workload, db, reducer)
            .observe(cpu_time.as_secs_f64());
        DB_METRICS
            .rdb_txn_elapsed_time_sec
            .with_label_values(workload, db, reducer)
            .observe(elapsed_time.as_secs_f64());
        tx.rollback();
    }

    fn commit_mut_tx(&self, ctx: &ExecutionContext, tx: Self::MutTx) -> super::Result<Option<TxData>> {
        let workload = &ctx.workload();
        let db = &ctx.database();
        let reducer = ctx.reducer_name().unwrap_or_default();
        let elapsed_time = tx.timer.elapsed();
        let cpu_time = elapsed_time - tx.lock_wait_time;

        let elapsed_time = elapsed_time.as_secs_f64();
        let cpu_time = cpu_time.as_secs_f64();
        // Note, we record empty transactions in our metrics.
        // That is, transactions that don't write any rows to the commit log.
        DB_METRICS
            .rdb_num_txns
            .with_label_values(workload, db, reducer, &true)
            .inc();
        DB_METRICS
            .rdb_txn_cpu_time_sec
            .with_label_values(workload, db, reducer)
            .observe(cpu_time);
        DB_METRICS
            .rdb_txn_elapsed_time_sec
            .with_label_values(workload, db, reducer)
            .observe(elapsed_time);

        fn hash(a: &WorkloadType, b: &Address, c: &str) -> u64 {
            use std::hash::Hash;
            let mut hasher = DefaultHasher::new();
            a.hash(&mut hasher);
            b.hash(&mut hasher);
            c.hash(&mut hasher);
            hasher.finish()
        }

        let mut guard = MAX_TX_CPU_TIME.lock().unwrap();
        let max_cpu_time = *guard
            .entry(hash(workload, db, reducer))
            .and_modify(|max| {
                if cpu_time > *max {
                    *max = cpu_time;
                }
            })
            .or_insert_with(|| cpu_time);

        drop(guard);
        DB_METRICS
            .rdb_txn_cpu_time_sec_max
            .with_label_values(workload, db, reducer)
            .set(max_cpu_time);

        tx.commit()
    }

    #[cfg(test)]
    fn rollback_mut_tx_for_test(&self, tx: Self::MutTx) {
        tx.rollback();
    }

    #[cfg(test)]
    fn commit_mut_tx_for_test(&self, tx: Self::MutTx) -> super::Result<Option<TxData>> {
        tx.commit()
    }
}

impl MutTxDatastore for Locking {
    fn create_table_mut_tx(&self, tx: &mut Self::MutTx, schema: TableDef) -> super::Result<TableId> {
        tx.create_table(schema, self.database_address)
    }

    /// This function is used to get the `ProductType` of the rows in a
    /// particular table.  This will be the `ProductType` as viewed through the
    /// lens of the current transaction. Because it is expensive to compute the
    /// `ProductType` in the context of the transaction, we cache the current
    /// `ProductType` as long as you have not made any changes to the schema of
    /// the table for in the current transaction.  If the cache is invalid, we
    /// fallback to computing the `ProductType` from the underlying datastore.
    ///
    /// NOTE: If you change the system tables directly rather than using the
    /// provided functions for altering tables, then the cache may incorrectly
    /// reflect the schema of the table.q
    ///
    /// This function is known to be called quite frequently.
    fn row_type_for_table_mut_tx<'tx>(
        &self,
        tx: &'tx Self::MutTx,
        table_id: TableId,
    ) -> super::Result<Cow<'tx, ProductType>> {
        tx.row_type_for_table(table_id, self.database_address)
    }

    /// IMPORTANT! This function is relatively expensive, and much more
    /// expensive than `row_type_for_table_mut_tx`.  Prefer
    /// `row_type_for_table_mut_tx` if you only need to access the `ProductType`
    /// of the table.
    fn schema_for_table_mut_tx<'tx>(
        &self,
        tx: &'tx Self::MutTx,
        table_id: TableId,
    ) -> super::Result<Cow<'tx, TableSchema>> {
        tx.schema_for_table(table_id, self.database_address)
    }

    /// This function is relatively expensive because it needs to be
    /// transactional, however we don't expect to be dropping tables very often.
    fn drop_table_mut_tx(&self, tx: &mut Self::MutTx, table_id: TableId) -> super::Result<()> {
        tx.drop_table(table_id, self.database_address)
    }

    fn rename_table_mut_tx(&self, tx: &mut Self::MutTx, table_id: TableId, new_name: &str) -> super::Result<()> {
        tx.rename_table(table_id, new_name, self.database_address)
    }

    fn table_id_from_name_mut_tx(&self, tx: &Self::MutTx, table_name: &str) -> super::Result<Option<TableId>> {
        tx.table_id_from_name(table_name, self.database_address)
    }

    fn table_name_from_id_mut_tx<'a>(
        &'a self,
        ctx: &'a ExecutionContext,
        tx: &'a Self::MutTx,
        table_id: TableId,
    ) -> super::Result<Option<&'a str>> {
        tx.table_name_from_id(ctx, table_id)
    }

    fn create_index_mut_tx(&self, tx: &mut Self::MutTx, table_id: TableId, index: IndexDef) -> super::Result<IndexId> {
        tx.create_index(table_id, index, self.database_address)
    }

    fn drop_index_mut_tx(&self, tx: &mut Self::MutTx, index_id: IndexId) -> super::Result<()> {
        tx.drop_index(index_id, self.database_address)
    }

    fn index_id_from_name_mut_tx(&self, tx: &Self::MutTx, index_name: &str) -> super::Result<Option<IndexId>> {
        tx.index_id_from_name(index_name, self.database_address)
    }

    fn get_next_sequence_value_mut_tx(&self, tx: &mut Self::MutTx, seq_id: SequenceId) -> super::Result<i128> {
        tx.get_next_sequence_value(seq_id, self.database_address)
    }

    fn create_sequence_mut_tx(
        &self,
        tx: &mut Self::MutTx,
        table_id: TableId,
        seq: SequenceDef,
    ) -> super::Result<SequenceId> {
        tx.create_sequence(table_id, seq, self.database_address)
    }

    fn drop_sequence_mut_tx(&self, tx: &mut Self::MutTx, seq_id: SequenceId) -> super::Result<()> {
        tx.drop_sequence(seq_id, self.database_address)
    }

    fn sequence_id_from_name_mut_tx(&self, tx: &Self::MutTx, sequence_name: &str) -> super::Result<Option<SequenceId>> {
        tx.sequence_id_from_name(sequence_name, self.database_address)
    }

    fn drop_constraint_mut_tx(&self, tx: &mut Self::MutTx, constraint_id: ConstraintId) -> super::Result<()> {
        tx.drop_constraint(constraint_id, self.database_address)
    }

    fn constraint_id_from_name(&self, tx: &Self::MutTx, constraint_name: &str) -> super::Result<Option<ConstraintId>> {
        tx.constraint_id_from_name(constraint_name, self.database_address)
    }

    fn iter_mut_tx<'a>(
        &'a self,
        ctx: &'a ExecutionContext,
        tx: &'a Self::MutTx,
        table_id: TableId,
    ) -> super::Result<Self::Iter<'a>> {
        tx.iter(ctx, &table_id)
    }

    fn iter_by_col_range_mut_tx<'a, R: RangeBounds<AlgebraicValue>>(
        &'a self,
        ctx: &'a ExecutionContext,
        tx: &'a Self::MutTx,
        table_id: TableId,
        cols: impl Into<NonEmpty<ColId>>,
        range: R,
    ) -> super::Result<Self::IterByColRange<'a, R>> {
        tx.iter_by_col_range(ctx, &table_id, cols.into(), range)
    }

    fn iter_by_col_eq_mut_tx<'a>(
        &'a self,
        ctx: &'a ExecutionContext,
        tx: &'a Self::MutTx,
        table_id: TableId,
        cols: impl Into<NonEmpty<ColId>>,
        value: AlgebraicValue,
    ) -> super::Result<Self::IterByColEq<'a>> {
        tx.iter_by_col_eq(ctx, &table_id, cols, value)
    }

    fn get_mut_tx<'a>(
        &self,
        tx: &'a Self::MutTx,
        table_id: TableId,
        row_id: &'a Self::RowId,
    ) -> super::Result<Option<Self::DataRef<'a>>> {
        tx.get(&table_id, row_id)
    }

    fn delete_mut_tx<'a>(
        &'a self,
        tx: &'a mut Self::MutTx,
        table_id: TableId,
        row_ids: impl IntoIterator<Item = Self::RowId>,
    ) -> u32 {
        tx.delete(&table_id, row_ids)
    }

    fn delete_by_rel_mut_tx(
        &self,
        tx: &mut Self::MutTx,
        table_id: TableId,
        relation: impl IntoIterator<Item = ProductValue>,
    ) -> u32 {
        tx.delete_by_rel(&table_id, relation)
    }

    fn insert_mut_tx<'a>(
        &'a self,
        tx: &'a mut Self::MutTx,
        table_id: TableId,
        row: ProductValue,
    ) -> super::Result<ProductValue> {
        tx.insert(table_id, row, self.database_address)
    }
}

impl traits::Programmable for Locking {
    fn program_hash(&self, tx: &TxId) -> Result<Option<Hash>, DBError> {
        match tx
            .iter(&ExecutionContext::internal(self.database_address), &ST_MODULE_ID)?
            .next()
        {
            None => Ok(None),
            Some(data) => {
                let row = StModuleRow::try_from(data.view())?;
                Ok(Some(row.program_hash))
            }
        }
    }
}

impl traits::MutProgrammable for Locking {
    type FencingToken = u128;

    fn set_program_hash(&self, tx: &mut MutTxId, fence: Self::FencingToken, hash: Hash) -> Result<(), DBError> {
        let ctx = ExecutionContext::internal(self.database_address);
        let mut iter = tx.iter(&ctx, &ST_MODULE_ID)?;
        if let Some(data) = iter.next() {
            let row = StModuleRow::try_from(data.view())?;
            if fence <= row.epoch.0 {
                return Err(anyhow!("stale fencing token: {}, storage is at epoch: {}", fence, row.epoch).into());
            }

            // Note the borrow checker requires that we explictly drop the iterator.
            // That is, before we delete and insert.
            // This is because datastore iterators write to the metric store when dropped.
            // Hence if we don't explicitly drop here,
            // there will be another immutable borrow of self after the two mutable borrows below.
            drop(iter);

            tx.delete_by_rel(&ST_MODULE_ID, Some(ProductValue::from(&row)));
            tx.insert(
                ST_MODULE_ID,
                ProductValue::from(&StModuleRow {
                    program_hash: hash,
                    kind: WASM_MODULE,
                    epoch: system_tables::Epoch(fence),
                }),
                self.database_address,
            )?;
            return Ok(());
        }

        // Note the borrow checker requires that we explictly drop the iterator before we insert.
        // This is because datastore iterators write to the metric store when dropped.
        // Hence if we don't explicitly drop here,
        // there will be another immutable borrow of self after the mutable borrow of the insert.
        drop(iter);

        tx.insert(
            ST_MODULE_ID,
            ProductValue::from(&StModuleRow {
                program_hash: hash,
                kind: WASM_MODULE,
                epoch: system_tables::Epoch(fence),
            }),
            self.database_address,
        )?;
        Ok(())
    }
}
#[cfg(test)]
mod tests {
    use super::*;
    use crate::db::datastore::Result;
    use crate::error::IndexError;
    use itertools::Itertools;
    use spacetimedb_lib::error::ResultTest;
    use spacetimedb_primitives::Constraints;
    use spacetimedb_sats::product;

    /// Utility to query the system tables and return their concrete table row
    pub struct SystemTableQuery<'a> {
        db: &'a MutTxId,
        ctx: &'a ExecutionContext<'a>,
    }

    fn query_st_tables<'a>(ctx: &'a ExecutionContext<'a>, tx: &'a MutTxId) -> SystemTableQuery<'a> {
        SystemTableQuery { db: tx, ctx }
    }

    impl SystemTableQuery<'_> {
        pub fn scan_st_tables(&self) -> Result<Vec<StTableRow<String>>> {
            Ok(self
                .db
                .iter(self.ctx, &ST_TABLES_ID)?
                .map(|x| StTableRow::try_from(x.view()).unwrap().to_owned())
                .sorted_by_key(|x| x.table_id)
                .collect::<Vec<_>>())
        }

        pub fn scan_st_tables_by_col(
            &self,
            cols: impl Into<NonEmpty<ColId>>,
            value: AlgebraicValue,
        ) -> Result<Vec<StTableRow<String>>> {
            Ok(self
                .db
                .iter_by_col_eq(self.ctx, &ST_TABLES_ID, cols, value)?
                .map(|x| StTableRow::try_from(x.view()).unwrap().to_owned())
                .sorted_by_key(|x| x.table_id)
                .collect::<Vec<_>>())
        }

        pub fn scan_st_columns(&self) -> Result<Vec<StColumnRow<String>>> {
            Ok(self
                .db
                .iter(self.ctx, &ST_COLUMNS_ID)?
                .map(|x| StColumnRow::try_from(x.view()).unwrap().to_owned())
                .sorted_by_key(|x| (x.table_id, x.col_pos))
                .collect::<Vec<_>>())
        }

        pub fn scan_st_columns_by_col(
            &self,
            cols: impl Into<NonEmpty<ColId>>,
            value: AlgebraicValue,
        ) -> Result<Vec<StColumnRow<String>>> {
            Ok(self
                .db
                .iter_by_col_eq(self.ctx, &ST_COLUMNS_ID, cols, value)?
                .map(|x| StColumnRow::try_from(x.view()).unwrap().to_owned())
                .sorted_by_key(|x| (x.table_id, x.col_pos))
                .collect::<Vec<_>>())
        }

        pub fn scan_st_constraints(&self) -> Result<Vec<StConstraintRow<String>>> {
            Ok(self
                .db
                .iter(self.ctx, &ST_CONSTRAINTS_ID)?
                .map(|x| StConstraintRow::try_from(x.view()).unwrap().to_owned())
                .sorted_by_key(|x| x.constraint_id)
                .collect::<Vec<_>>())
        }

        pub fn scan_st_sequences(&self) -> Result<Vec<StSequenceRow<String>>> {
            Ok(self
                .db
                .iter(self.ctx, &ST_SEQUENCES_ID)?
                .map(|x| StSequenceRow::try_from(x.view()).unwrap().to_owned())
                .sorted_by_key(|x| (x.table_id, x.sequence_id))
                .collect::<Vec<_>>())
        }

        pub fn scan_st_indexes(&self) -> Result<Vec<StIndexRow<String>>> {
            Ok(self
                .db
                .iter(self.ctx, &ST_INDEXES_ID)?
                .map(|x| StIndexRow::try_from(x.view()).unwrap().to_owned())
                .sorted_by_key(|x| x.index_id)
                .collect::<Vec<_>>())
        }
    }

    fn u32_str_u32(a: u32, b: &str, c: u32) -> ProductValue {
        product![a, b, c]
    }

    fn get_datastore() -> super::super::Result<Locking> {
        Locking::bootstrap(Address::zero())
    }

    fn col(col: u32) -> NonEmpty<u32> {
        NonEmpty::new(col)
    }

    fn cols(head: u32, tail: Vec<u32>) -> NonEmpty<u32> {
        NonEmpty::from((head, tail))
    }

    fn map_array<A, B: From<A>, const N: usize>(a: [A; N]) -> Vec<B> {
        a.map(Into::into).into()
    }

    struct IndexRow<'a> {
        id: u32,
        table: u32,
        col: NonEmpty<u32>,
        name: &'a str,
        unique: bool,
    }
    impl From<IndexRow<'_>> for StIndexRow<String> {
        fn from(value: IndexRow<'_>) -> Self {
            Self {
                index_id: value.id.into(),
                table_id: value.table.into(),
                columns: value.col.map(ColId),
                index_name: value.name.into(),
                is_unique: value.unique,
                index_type: IndexType::BTree,
            }
        }
    }

    struct TableRow<'a> {
        id: u32,
        name: &'a str,
        ty: StTableType,
        access: StAccess,
    }
    impl From<TableRow<'_>> for StTableRow<String> {
        fn from(value: TableRow<'_>) -> Self {
            Self {
                table_id: value.id.into(),
                table_name: value.name.into(),
                table_type: value.ty,
                table_access: value.access,
            }
        }
    }

    struct ColRow<'a> {
        table: u32,
        pos: u32,
        name: &'a str,
        ty: AlgebraicType,
    }
    impl From<ColRow<'_>> for StColumnRow<String> {
        fn from(value: ColRow<'_>) -> Self {
            Self {
                table_id: value.table.into(),
                col_pos: value.pos.into(),
                col_name: value.name.into(),
                col_type: value.ty,
            }
        }
    }
    impl From<ColRow<'_>> for ColumnSchema {
        fn from(value: ColRow<'_>) -> Self {
            Self {
                table_id: value.table.into(),
                col_pos: value.pos.into(),
                col_name: value.name.to_string(),
                col_type: value.ty,
            }
        }
    }
    impl From<ColRow<'_>> for ColumnDef {
        fn from(value: ColRow<'_>) -> Self {
            Self {
                col_name: value.name.to_string(),
                col_type: value.ty,
            }
        }
    }

    struct SequenceRow<'a> {
        id: u32,
        name: &'a str,
        table: u32,
        col_pos: u32,
        start: i128,
    }
    impl From<SequenceRow<'_>> for StSequenceRow<String> {
        fn from(value: SequenceRow<'_>) -> Self {
            Self {
                sequence_id: value.id.into(),
                sequence_name: value.name.to_string(),
                table_id: value.table.into(),
                col_pos: value.col_pos.into(),
                increment: 1,
                start: value.start,
                min_value: 1,
                max_value: 170141183460469231731687303715884105727,
                allocated: 4096,
            }
        }
    }

    impl From<SequenceRow<'_>> for SequenceSchema {
        fn from(value: SequenceRow<'_>) -> Self {
            Self {
                sequence_id: value.id.into(),
                sequence_name: value.name.to_string(),
                table_id: value.table.into(),
                col_pos: value.col_pos.into(),
                increment: 1,
                start: value.start,
                min_value: 1,
                max_value: 170141183460469231731687303715884105727,
                allocated: 4096,
            }
        }
    }

    struct IdxSchema<'a> {
        id: u32,
        table: u32,
        col: u32,
        name: &'a str,
        unique: bool,
    }
    impl From<IdxSchema<'_>> for IndexSchema {
        fn from(value: IdxSchema<'_>) -> Self {
            Self {
                index_id: value.id.into(),
                table_id: value.table.into(),
                columns: ColId(value.col).into(),
                index_name: value.name.to_string(),
                is_unique: value.unique,
                index_type: IndexType::BTree,
            }
        }
    }

    struct ConstraintRow<'a> {
        constraint_id: u32,
        constraint_name: &'a str,
        constraints: Constraints,
        table_id: u32,
        columns: NonEmpty<u32>,
    }
    impl From<ConstraintRow<'_>> for StConstraintRow<String> {
        fn from(value: ConstraintRow<'_>) -> Self {
            Self {
                constraint_id: value.constraint_id.into(),
                constraint_name: value.constraint_name.into(),
                constraints: value.constraints,
                table_id: value.table_id.into(),
                columns: value.columns.map(ColId),
            }
        }
    }

    impl From<ConstraintRow<'_>> for ConstraintSchema {
        fn from(value: ConstraintRow<'_>) -> Self {
            Self {
                constraint_id: value.constraint_id.into(),
                constraint_name: value.constraint_name.into(),
                constraints: value.constraints,
                table_id: value.table_id.into(),
                columns: value.columns.map(ColId),
            }
        }
    }

    #[rustfmt::skip]
    fn basic_table_schema_cols() -> [ColRow<'static>; 3] {
        [
            ColRow { table: 6, pos: 0, name: "id", ty: AlgebraicType::U32 },
            ColRow { table: 6, pos: 1, name: "name", ty: AlgebraicType::String },
            ColRow { table: 6, pos: 2, name: "age", ty: AlgebraicType::U32 },
        ]
    }

    fn basic_table_schema() -> TableDef {
        TableDef::new("Foo".into(), map_array(basic_table_schema_cols()))
            .with_indexes(vec![
                IndexDef {
                    columns: NonEmpty::new(0.into()),
                    index_name: "id_idx".into(),
                    is_unique: true,
                    index_type: IndexType::BTree,
                },
                IndexDef {
                    columns: NonEmpty::new(1.into()),
                    index_name: "name_idx".into(),
                    is_unique: true,
                    index_type: IndexType::BTree,
                },
            ])
            .with_column_sequence(ColId(0))
    }

    #[rustfmt::skip]
    fn basic_table_schema_created(table_id: TableId) -> TableSchema {
        TableSchema::new(
            table_id,
            "Foo".into(),
            map_array(basic_table_schema_cols()),
             map_array([
                IdxSchema { id: 6, table: 6, col: 0, name: "id_idx", unique: true },
                IdxSchema { id: 7, table: 6, col: 1, name: "name_idx", unique: true },
            ]),
            map_array([
                ConstraintRow { constraint_id: 6, table_id: 6, columns: col(0), constraints: Constraints::unique(), constraint_name: "ct_Foo_id_idx_unique" },
                ConstraintRow { constraint_id: 7, table_id: 6, columns: col(1), constraints: Constraints::unique(), constraint_name: "ct_Foo_name_idx_unique" }
            ]),
             map_array([
                SequenceRow { id: 4, table: 6, col_pos: 0, name: "seq_Foo_id", start: 1 }
            ]),
            StTableType::User,
            StAccess::Public,
        )
    }

    fn setup_table() -> ResultTest<(Locking, MutTxId, TableId)> {
        let datastore = get_datastore()?;
        let mut tx = datastore.begin_mut_tx();
        let schema = basic_table_schema();
        let table_id = datastore.create_table_mut_tx(&mut tx, schema)?;
        Ok((datastore, tx, table_id))
    }

    fn all_rows(datastore: &Locking, tx: &MutTxId, table_id: TableId) -> Vec<ProductValue> {
        datastore
            .iter_mut_tx(&ExecutionContext::default(), tx, table_id)
            .unwrap()
            .map(|r| r.view().clone())
            .collect()
    }

    //TODO(shub), begin_tx is not yet implemented for Tx, creating this utility for tests.
    fn begin_tx(db: &Locking) -> TxId {
        let timer = Instant::now();

        let committed_state_shared_lock = db.committed_state.read_arc();
        let lock_wait_time = timer.elapsed();
        TxId {
            committed_state_shared_lock,
            lock_wait_time,
            timer,
        }
    }

    fn all_rows_tx(tx: &TxId, table_id: TableId) -> Vec<ProductValue> {
        tx.iter(&ExecutionContext::default(), &table_id)
            .unwrap()
            .map(|r| r.view().clone())
            .collect()
    }

    #[test]
    fn test_bootstrapping_sets_up_tables() -> ResultTest<()> {
        let datastore = get_datastore()?;
        let tx = datastore.begin_mut_tx();
        let ctx = ExecutionContext::default();
        let query = query_st_tables(&ctx, &tx);
        #[rustfmt::skip]
        assert_eq!(query.scan_st_tables()?, map_array([
            TableRow { id: 0, name: "st_table", ty: StTableType::System, access: StAccess::Public },
            TableRow { id: 1, name: "st_columns", ty: StTableType::System, access: StAccess::Public },
            TableRow { id: 2, name: "st_sequence", ty: StTableType::System, access: StAccess::Public },
            TableRow { id: 3, name: "st_indexes", ty: StTableType::System, access: StAccess::Public },
            TableRow { id: 4, name: "st_constraints", ty: StTableType::System, access: StAccess::Public },
            TableRow { id: 5, name: "st_module", ty: StTableType::System, access: StAccess::Public },
        ]));
        #[rustfmt::skip]
        assert_eq!(query.scan_st_columns()?, map_array([
            ColRow { table: 0, pos: 0, name: "table_id", ty: AlgebraicType::U32 },
            ColRow { table: 0, pos: 1, name: "table_name", ty: AlgebraicType::String },
            ColRow { table: 0, pos: 2, name: "table_type", ty: AlgebraicType::String },
            ColRow { table: 0, pos: 3, name: "table_access", ty: AlgebraicType::String },

            ColRow { table: 1, pos: 0, name: "table_id", ty: AlgebraicType::U32 },
            ColRow { table: 1, pos: 1, name: "col_pos", ty: AlgebraicType::U32 },
            ColRow { table: 1, pos: 2, name: "col_name", ty: AlgebraicType::String },
            ColRow { table: 1, pos: 3, name: "col_type", ty: AlgebraicType::bytes() },

            ColRow { table: 2, pos: 0, name: "sequence_id", ty: AlgebraicType::U32 },
            ColRow { table: 2, pos: 1, name: "sequence_name", ty: AlgebraicType::String },
            ColRow { table: 2, pos: 2, name: "table_id", ty: AlgebraicType::U32 },
            ColRow { table: 2, pos: 3, name: "col_pos", ty: AlgebraicType::U32 },
            ColRow { table: 2, pos: 4, name: "increment", ty: AlgebraicType::I128 },
            ColRow { table: 2, pos: 5, name: "start", ty: AlgebraicType::I128 },
            ColRow { table: 2, pos: 6, name: "min_value", ty: AlgebraicType::I128 },
            ColRow { table: 2, pos: 7, name: "max_value", ty: AlgebraicType::I128 },
            ColRow { table: 2, pos: 8, name: "allocated", ty: AlgebraicType::I128 },

            ColRow { table: 3, pos: 0, name: "index_id", ty: AlgebraicType::U32 },
            ColRow { table: 3, pos: 1, name: "table_id", ty: AlgebraicType::U32 },
            ColRow { table: 3, pos: 2, name: "index_name", ty: AlgebraicType::String },
            ColRow { table: 3, pos: 3, name: "columns", ty: AlgebraicType::array(AlgebraicType::U32) },
            ColRow { table: 3, pos: 4, name: "is_unique", ty: AlgebraicType::Bool },
            ColRow { table: 3, pos: 5, name: "index_type", ty: AlgebraicType::U8 },

            ColRow { table: 4, pos: 0, name: "constraint_id", ty: AlgebraicType::U32 },
            ColRow { table: 4, pos: 1, name: "constraint_name", ty: AlgebraicType::String },
            ColRow { table: 4, pos: 2, name: "constraints", ty: AlgebraicType::U8 },
            ColRow { table: 4, pos: 3, name: "table_id", ty: AlgebraicType::U32 },
            ColRow { table: 4, pos: 4, name: "columns", ty: AlgebraicType::array(AlgebraicType::U32) },

            ColRow { table: 5, pos: 0, name: "program_hash", ty: AlgebraicType::array(AlgebraicType::U8) },
            ColRow { table: 5, pos: 1, name: "kind", ty: AlgebraicType::U8 },
            ColRow { table: 5, pos: 2, name: "epoch", ty: AlgebraicType::U128 },
        ]));
        #[rustfmt::skip]
        assert_eq!(query.scan_st_indexes()?, map_array([
            IndexRow { id: 0, table: 0, col: col(0), name: "idx_st_table_table_id_primary_key_auto_unique", unique: true },
            IndexRow { id: 1, table: 0, col: col(1), name: "idx_st_table_table_name_unique", unique: true },
            IndexRow { id: 2, table: 1, col: cols(0, vec![1]), name: "idx_st_columns_table_id_col_pos_unique", unique: true },
            IndexRow { id: 3, table: 2, col: col(0), name: "idx_st_sequence_sequence_id_primary_key_auto_unique", unique: true },
            IndexRow { id: 4, table: 3, col: col(0), name: "idx_st_indexes_index_id_primary_key_auto_unique", unique: true },
            IndexRow { id: 5, table: 4, col: col(0), name: "idx_st_constraints_constraint_id_primary_key_auto_unique", unique: true },
        ]));
        #[rustfmt::skip]
        assert_eq!(query.scan_st_sequences()?, map_array([
            SequenceRow { id: 0, table: 0, col_pos: 0, name: "seq_st_table_table_id_primary_key_auto",  start: 6 },
            SequenceRow { id: 3, table: 2, col_pos: 0, name: "seq_st_sequence_sequence_id_primary_key_auto", start: 4 },
            SequenceRow { id: 1, table: 3, col_pos: 0, name: "seq_st_indexes_index_id_primary_key_auto",  start: 6 },
            SequenceRow { id: 2, table: 4, col_pos: 0, name: "seq_st_constraints_constraint_id_primary_key_auto", start: 6 },
        ]));
        #[rustfmt::skip]
        assert_eq!(query.scan_st_constraints()?, map_array([
            ConstraintRow { constraint_id: 0, table_id: 0, columns: col(0), constraints: Constraints::primary_key_auto(), constraint_name: "ct_st_table_table_id_primary_key_auto" },
            ConstraintRow { constraint_id: 1, table_id: 0, columns: col(1), constraints: Constraints::unique(), constraint_name: "ct_st_table_table_name_unique" },
            ConstraintRow { constraint_id: 2, table_id: 1, columns: cols(0, vec![1]), constraints: Constraints::unique(), constraint_name: "ct_st_columns_table_id_col_pos_unique" },
            ConstraintRow { constraint_id: 3, table_id: 2, columns: col(0), constraints: Constraints::primary_key_auto(), constraint_name: "ct_st_sequence_sequence_id_primary_key_auto" },
            ConstraintRow { constraint_id: 4, table_id: 3, columns: col(0), constraints: Constraints::primary_key_auto(), constraint_name: "ct_st_indexes_index_id_primary_key_auto" },
            ConstraintRow { constraint_id: 5, table_id: 4, columns: col(0), constraints: Constraints::primary_key_auto(), constraint_name: "ct_st_constraints_constraint_id_primary_key_auto" },
        ]));
        datastore.rollback_mut_tx_for_test(tx);
        Ok(())
    }

    #[test]
    fn test_create_table_pre_commit() -> ResultTest<()> {
        let (_, tx, table_id) = setup_table()?;
        let ctx = ExecutionContext::default();
        let query = query_st_tables(&ctx, &tx);

        let table_rows = query.scan_st_tables_by_col(ColId(0), table_id.into())?;
        #[rustfmt::skip]
        assert_eq!(table_rows, map_array([
            TableRow { id: 6, name: "Foo", ty: StTableType::User, access: StAccess::Public }
        ]));
        let column_rows = query.scan_st_columns_by_col(ColId(0), table_id.into())?;
        #[rustfmt::skip]
        assert_eq!(column_rows, map_array(basic_table_schema_cols()));
        Ok(())
    }

    #[test]
    fn test_create_table_post_commit() -> ResultTest<()> {
        let (datastore, tx, table_id) = setup_table()?;
        datastore.commit_mut_tx_for_test(tx)?;
        let tx = datastore.begin_mut_tx();
        let ctx = ExecutionContext::default();
        let query = query_st_tables(&ctx, &tx);

        let table_rows = query.scan_st_tables_by_col(ColId(0), table_id.into())?;
        #[rustfmt::skip]
        assert_eq!(table_rows, map_array([
            TableRow { id: 6, name: "Foo", ty: StTableType::User, access: StAccess::Public }
        ]));
        let column_rows = query.scan_st_columns_by_col(ColId(0), table_id.into())?;
        #[rustfmt::skip]
        assert_eq!(column_rows, map_array(basic_table_schema_cols()));

        Ok(())
    }

    #[test]
    fn test_create_table_post_rollback() -> ResultTest<()> {
        let (datastore, tx, table_id) = setup_table()?;
        datastore.rollback_mut_tx_for_test(tx);
        let tx = datastore.begin_mut_tx();
        let ctx = ExecutionContext::default();
        let query = query_st_tables(&ctx, &tx);

        let table_rows = query.scan_st_tables_by_col(ColId(0), table_id.into())?;
        assert_eq!(table_rows, []);
        let column_rows = query.scan_st_columns_by_col(ColId(0), table_id.into())?;
        assert_eq!(column_rows, []);
        Ok(())
    }

    #[test]
    fn test_schema_for_table_pre_commit() -> ResultTest<()> {
        let (datastore, tx, table_id) = setup_table()?;
        let schema = &*datastore.schema_for_table_mut_tx(&tx, table_id)?;
        #[rustfmt::skip]
        assert_eq!(schema, &basic_table_schema_created(table_id));
        Ok(())
    }

    #[test]
    fn test_schema_for_table_post_commit() -> ResultTest<()> {
        let (datastore, tx, table_id) = setup_table()?;
        datastore.commit_mut_tx_for_test(tx)?;
        let tx = datastore.begin_mut_tx();
        let schema = &*datastore.schema_for_table_mut_tx(&tx, table_id)?;
        #[rustfmt::skip]
        assert_eq!(schema, &basic_table_schema_created(table_id));
        Ok(())
    }

    #[test]
    fn test_schema_for_table_alter_indexes() -> ResultTest<()> {
        let (datastore, tx, table_id) = setup_table()?;
        datastore.commit_mut_tx_for_test(tx)?;

        let mut tx = datastore.begin_mut_tx();
        let schema = datastore.schema_for_table_mut_tx(&tx, table_id)?.into_owned();

        for index in &*schema.indexes {
            datastore.drop_index_mut_tx(&mut tx, index.index_id)?;
        }
        assert!(
            datastore.schema_for_table_mut_tx(&tx, table_id)?.indexes.is_empty(),
            "no indexes should be left in the schema pre-commit"
        );
        datastore.commit_mut_tx_for_test(tx)?;

        let mut tx = datastore.begin_mut_tx();
        assert!(
            datastore.schema_for_table_mut_tx(&tx, table_id)?.indexes.is_empty(),
            "no indexes should be left in the schema post-commit"
        );

        datastore.create_index_mut_tx(
            &mut tx,
            schema.table_id,
            IndexDef::btree("id_idx".into(), ColId(0), true),
        )?;

        let expected_indexes = [IdxSchema {
            id: 8,
            table: 6,
            col: 0,
            name: "id_idx",
            unique: true,
        }]
        .map(Into::into);
        assert_eq!(
            datastore.schema_for_table_mut_tx(&tx, table_id)?.indexes,
            expected_indexes,
            "created index should be present in schema pre-commit"
        );

        datastore.commit_mut_tx_for_test(tx)?;

        let tx = datastore.begin_mut_tx();
        assert_eq!(
            datastore.schema_for_table_mut_tx(&tx, table_id)?.indexes,
            expected_indexes,
            "created index should be present in schema post-commit"
        );

        datastore.commit_mut_tx_for_test(tx)?;

        Ok(())
    }

    #[test]
    fn test_schema_for_table_rollback() -> ResultTest<()> {
        let (datastore, tx, table_id) = setup_table()?;
        datastore.rollback_mut_tx_for_test(tx);
        let tx = datastore.begin_mut_tx();
        let schema = datastore.schema_for_table_mut_tx(&tx, table_id);
        assert!(schema.is_err());
        Ok(())
    }

    #[test]
    fn test_insert_pre_commit() -> ResultTest<()> {
        let (datastore, mut tx, table_id) = setup_table()?;
        let row = u32_str_u32(0, "Foo", 18); // 0 will be ignored.
        datastore.insert_mut_tx(&mut tx, table_id, row)?;
        #[rustfmt::skip]
        assert_eq!(all_rows(&datastore, &tx, table_id), vec![u32_str_u32(1, "Foo", 18)]);
        Ok(())
    }

    #[test]
    fn test_insert_wrong_schema_pre_commit() -> ResultTest<()> {
        let (datastore, mut tx, table_id) = setup_table()?;
        let row = product!(0, "Foo");
        assert!(datastore.insert_mut_tx(&mut tx, table_id, row).is_err());
        #[rustfmt::skip]
        assert_eq!(all_rows(&datastore, &tx, table_id), vec![]);
        Ok(())
    }

    #[test]
    fn test_insert_post_commit() -> ResultTest<()> {
        let (datastore, mut tx, table_id) = setup_table()?;
        // 0 will be ignored.
        datastore.insert_mut_tx(&mut tx, table_id, u32_str_u32(0, "Foo", 18))?;
        datastore.commit_mut_tx_for_test(tx)?;
        let tx = datastore.begin_mut_tx();
        #[rustfmt::skip]
        assert_eq!(all_rows(&datastore, &tx, table_id), vec![u32_str_u32(1, "Foo", 18)]);
        Ok(())
    }

    #[test]
    fn test_insert_post_rollback() -> ResultTest<()> {
        let (datastore, tx, table_id) = setup_table()?;
        let row = u32_str_u32(15, "Foo", 18); // 15 is ignored.
        datastore.commit_mut_tx_for_test(tx)?;
        let mut tx = datastore.begin_mut_tx();
        datastore.insert_mut_tx(&mut tx, table_id, row)?;
        datastore.rollback_mut_tx_for_test(tx);
        let tx = datastore.begin_mut_tx();
        #[rustfmt::skip]
        assert_eq!(all_rows(&datastore, &tx, table_id), vec![]);
        Ok(())
    }

    #[test]
    fn test_insert_commit_delete_insert() -> ResultTest<()> {
        let (datastore, mut tx, table_id) = setup_table()?;
        let row = u32_str_u32(0, "Foo", 18); // 0 will be ignored.
        datastore.insert_mut_tx(&mut tx, table_id, row)?;
        datastore.commit_mut_tx_for_test(tx)?;
        let mut tx = datastore.begin_mut_tx();
        let created_row = u32_str_u32(1, "Foo", 18);
        let num_deleted = datastore.delete_by_rel_mut_tx(&mut tx, table_id, [created_row]);
        assert_eq!(num_deleted, 1);
        assert_eq!(all_rows(&datastore, &tx, table_id).len(), 0);
        let created_row = u32_str_u32(1, "Foo", 19);
        datastore.insert_mut_tx(&mut tx, table_id, created_row)?;
        #[rustfmt::skip]
        assert_eq!(all_rows(&datastore, &tx, table_id), vec![u32_str_u32(1, "Foo", 19)]);
        Ok(())
    }

    #[test]
    fn test_insert_delete_insert_delete_insert() -> ResultTest<()> {
        let (datastore, mut tx, table_id) = setup_table()?;
        let row = u32_str_u32(0, "Foo", 18); // 0 will be ignored.
        datastore.insert_mut_tx(&mut tx, table_id, row)?;
        for _ in 0..2 {
            let created_row = u32_str_u32(1, "Foo", 18);
            let num_deleted = datastore.delete_by_rel_mut_tx(&mut tx, table_id, [created_row.clone()]);
            assert_eq!(num_deleted, 1);
            assert_eq!(all_rows(&datastore, &tx, table_id).len(), 0);
            datastore.insert_mut_tx(&mut tx, table_id, created_row)?;
            #[rustfmt::skip]
            assert_eq!(all_rows(&datastore, &tx, table_id), vec![u32_str_u32(1, "Foo", 18)]);
        }
        Ok(())
    }

    #[test]
    fn test_unique_constraint_pre_commit() -> ResultTest<()> {
        let (datastore, mut tx, table_id) = setup_table()?;
        let row = u32_str_u32(0, "Foo", 18); // 0 will be ignored.
        datastore.insert_mut_tx(&mut tx, table_id, row.clone())?;
        let result = datastore.insert_mut_tx(&mut tx, table_id, row);
        match result {
            Err(DBError::Index(IndexError::UniqueConstraintViolation {
                constraint_name: _,
                table_name: _,
                cols: _,
                value: _,
            })) => (),
            _ => panic!("Expected an unique constraint violation error."),
        }
        #[rustfmt::skip]
        assert_eq!(all_rows(&datastore, &tx, table_id), vec![u32_str_u32(1, "Foo", 18)]);
        Ok(())
    }

    #[test]
    fn test_unique_constraint_post_commit() -> ResultTest<()> {
        let (datastore, mut tx, table_id) = setup_table()?;
        let row = u32_str_u32(0, "Foo", 18); // 0 will be ignored.
        datastore.insert_mut_tx(&mut tx, table_id, row.clone())?;
        datastore.commit_mut_tx_for_test(tx)?;
        let mut tx = datastore.begin_mut_tx();
        let result = datastore.insert_mut_tx(&mut tx, table_id, row);
        match result {
            Err(DBError::Index(IndexError::UniqueConstraintViolation {
                constraint_name: _,
                table_name: _,
                cols: _,
                value: _,
            })) => (),
            _ => panic!("Expected an unique constraint violation error."),
        }
        #[rustfmt::skip]
        assert_eq!(all_rows(&datastore, &tx, table_id), vec![u32_str_u32(1, "Foo", 18)]);
        Ok(())
    }

    #[test]
    fn test_unique_constraint_post_rollback() -> ResultTest<()> {
        let (datastore, tx, table_id) = setup_table()?;
        datastore.commit_mut_tx_for_test(tx)?;
        let mut tx = datastore.begin_mut_tx();
        let row = u32_str_u32(0, "Foo", 18); // 0 will be ignored.
        datastore.insert_mut_tx(&mut tx, table_id, row.clone())?;
        datastore.rollback_mut_tx_for_test(tx);
        let mut tx = datastore.begin_mut_tx();
        datastore.insert_mut_tx(&mut tx, table_id, row)?;
        #[rustfmt::skip]
        assert_eq!(all_rows(&datastore, &tx, table_id), vec![u32_str_u32(2, "Foo", 18)]);
        Ok(())
    }

    #[test]
    fn test_create_index_pre_commit() -> ResultTest<()> {
        let (datastore, tx, table_id) = setup_table()?;
        datastore.commit_mut_tx_for_test(tx)?;
        let mut tx = datastore.begin_mut_tx();
        let row = u32_str_u32(0, "Foo", 18); // 0 will be ignored.
        datastore.insert_mut_tx(&mut tx, table_id, row)?;
        datastore.commit_mut_tx_for_test(tx)?;
        let mut tx = datastore.begin_mut_tx();
        let index_def = IndexDef::btree("age_idx".into(), ColId(2), true);
        datastore.create_index_mut_tx(&mut tx, table_id, index_def)?;
        let ctx = ExecutionContext::default();
        let query = query_st_tables(&ctx, &tx);

        let index_rows = query.scan_st_indexes()?;
        #[rustfmt::skip]
        assert_eq!(index_rows, [
            IndexRow { id: 0, table: 0, col: col(0), name: "idx_st_table_table_id_primary_key_auto_unique", unique: true },
            IndexRow { id: 1, table: 0, col: col(1), name: "idx_st_table_table_name_unique", unique: true },
            IndexRow { id: 2, table: 1, col: cols(0, vec![1]), name: "idx_st_columns_table_id_col_pos_unique", unique: true },
            IndexRow { id: 3, table: 2, col: col(0), name: "idx_st_sequence_sequence_id_primary_key_auto_unique", unique: true },
            IndexRow { id: 4, table: 3, col: col(0), name: "idx_st_indexes_index_id_primary_key_auto_unique", unique: true },
            IndexRow { id: 5, table: 4, col: col(0), name: "idx_st_constraints_constraint_id_primary_key_auto_unique", unique: true },
            IndexRow { id: 6, table: 6, col: col(0), name: "id_idx", unique: true },
            IndexRow { id: 7, table: 6, col: col(1), name: "name_idx", unique: true },
            IndexRow { id: 8, table: 6, col: col(2), name: "age_idx", unique: true },
        ].map(Into::into));
        let row = u32_str_u32(0, "Bar", 18); // 0 will be ignored.
        let result = datastore.insert_mut_tx(&mut tx, table_id, row);
        match result {
            Err(DBError::Index(IndexError::UniqueConstraintViolation {
                constraint_name: _,
                table_name: _,
                cols: _,
                value: _,
            })) => (),
            _ => panic!("Expected an unique constraint violation error."),
        }
        #[rustfmt::skip]
        assert_eq!(all_rows(&datastore, &tx, table_id), vec![u32_str_u32(1, "Foo", 18)]);
        Ok(())
    }

    #[test]
    fn test_create_index_post_commit() -> ResultTest<()> {
        let (datastore, mut tx, table_id) = setup_table()?;
        let row = u32_str_u32(0, "Foo", 18); // 0 will be ignored.
        datastore.insert_mut_tx(&mut tx, table_id, row)?;
        datastore.commit_mut_tx_for_test(tx)?;
        let mut tx = datastore.begin_mut_tx();
        let index_def = IndexDef::btree("age_idx".into(), ColId(2), true);
        datastore.create_index_mut_tx(&mut tx, table_id, index_def)?;
        datastore.commit_mut_tx_for_test(tx)?;
        let mut tx = datastore.begin_mut_tx();
        let ctx = ExecutionContext::default();
        let query = query_st_tables(&ctx, &tx);

        let index_rows = query.scan_st_indexes()?;
        #[rustfmt::skip]
        assert_eq!(index_rows, [
            IndexRow { id: 0, table: 0, col: col(0), name: "idx_st_table_table_id_primary_key_auto_unique", unique: true },
            IndexRow { id: 1, table: 0, col: col(1), name: "idx_st_table_table_name_unique", unique: true },
            IndexRow { id: 2, table: 1, col: cols(0, vec![1]), name: "idx_st_columns_table_id_col_pos_unique", unique: true },
            IndexRow { id: 3, table: 2, col: col(0), name: "idx_st_sequence_sequence_id_primary_key_auto_unique", unique: true },
            IndexRow { id: 4, table: 3, col: col(0), name: "idx_st_indexes_index_id_primary_key_auto_unique", unique: true },
            IndexRow { id: 5, table: 4, col: col(0), name: "idx_st_constraints_constraint_id_primary_key_auto_unique", unique: true },
            IndexRow { id: 6, table: 6, col: col(0), name: "id_idx", unique: true },
            IndexRow { id: 7, table: 6, col: col(1), name: "name_idx", unique: true },
            IndexRow { id: 8, table: 6, col: col(2), name: "age_idx", unique: true },
        ].map(Into::into));
        let row = u32_str_u32(0, "Bar", 18); // 0 will be ignored.
        let result = datastore.insert_mut_tx(&mut tx, table_id, row);
        match result {
            Err(DBError::Index(IndexError::UniqueConstraintViolation {
                constraint_name: _,
                table_name: _,
                cols: _,
                value: _,
            })) => (),
            _ => panic!("Expected an unique constraint violation error."),
        }
        #[rustfmt::skip]
        assert_eq!(all_rows(&datastore, &tx, table_id), vec![u32_str_u32(1, "Foo", 18)]);
        Ok(())
    }

    #[test]
    fn test_create_index_post_rollback() -> ResultTest<()> {
        let (datastore, mut tx, table_id) = setup_table()?;
        let row = u32_str_u32(0, "Foo", 18); // 0 will be ignored.
        datastore.insert_mut_tx(&mut tx, table_id, row)?;
        datastore.commit_mut_tx_for_test(tx)?;
        let mut tx = datastore.begin_mut_tx();
        let index_def = IndexDef::btree("age_idx".into(), ColId(2), true);
        datastore.create_index_mut_tx(&mut tx, table_id, index_def)?;
        datastore.rollback_mut_tx_for_test(tx);
        let mut tx = datastore.begin_mut_tx();
        let ctx = ExecutionContext::default();
        let query = query_st_tables(&ctx, &tx);

        let index_rows = query.scan_st_indexes()?;
        #[rustfmt::skip]
        assert_eq!(index_rows, [
            IndexRow { id: 0, table: 0, col: col(0), name: "idx_st_table_table_id_primary_key_auto_unique", unique: true },
            IndexRow { id: 1, table: 0, col: col(1), name: "idx_st_table_table_name_unique", unique: true },
            IndexRow { id: 2, table: 1, col: cols(0, vec![1]), name: "idx_st_columns_table_id_col_pos_unique", unique: true },
            IndexRow { id: 3, table: 2, col: col(0), name: "idx_st_sequence_sequence_id_primary_key_auto_unique", unique: true },
            IndexRow { id: 4, table: 3, col: col(0), name: "idx_st_indexes_index_id_primary_key_auto_unique", unique: true },
            IndexRow { id: 5, table: 4, col: col(0), name: "idx_st_constraints_constraint_id_primary_key_auto_unique", unique: true },
            IndexRow { id: 6, table: 6, col: col(0), name: "id_idx", unique: true },
            IndexRow { id: 7, table: 6, col: col(1), name: "name_idx", unique: true },
        ].map(Into::into));
        let row = u32_str_u32(0, "Bar", 18); // 0 will be ignored.
        datastore.insert_mut_tx(&mut tx, table_id, row)?;
        #[rustfmt::skip]
        assert_eq!(all_rows(&datastore, &tx, table_id), vec![
            u32_str_u32(1, "Foo", 18),
            u32_str_u32(2, "Bar", 18),
        ]);
        Ok(())
    }

    #[test]
    fn test_update_reinsert() -> ResultTest<()> {
        let (datastore, mut tx, table_id) = setup_table()?;

        // Insert a row and commit the tx.
        let row = u32_str_u32(0, "Foo", 18); // 0 will be ignored.
                                             // Because of autoinc columns, we will get a slightly different
                                             // value than the one we inserted.
        let row = datastore.insert_mut_tx(&mut tx, table_id, row)?;
        datastore.commit_mut_tx_for_test(tx)?;

        let all_rows_col_0_eq_1 = |tx: &MutTxId| {
            datastore
                .iter_by_col_eq_mut_tx(
                    &ExecutionContext::default(),
                    tx,
                    table_id,
                    ColId(0),
                    AlgebraicValue::U32(1),
                )
                .unwrap()
                .map(|data_ref| data_ref.data.clone())
                .collect::<Vec<_>>()
        };

        // Update the db with the same actual value for that row, in a new tx.
        let mut tx = datastore.begin_mut_tx();
        // Iterate over all rows with the value 1 (from the autoinc) in column 0.
        let rows = all_rows_col_0_eq_1(&tx);
        assert_eq!(rows.len(), 1);
        assert_eq!(row, rows[0]);
        // Delete the row.
        let count_deleted = datastore.delete_by_rel_mut_tx(&mut tx, table_id, rows);
        assert_eq!(count_deleted, 1);

        // We shouldn't see the row when iterating now that it's deleted.
        assert_eq!(all_rows_col_0_eq_1(&tx).len(), 0);

        // Reinsert the row.
        let reinserted_row = datastore.insert_mut_tx(&mut tx, table_id, row.clone())?;
        assert_eq!(reinserted_row, row);

        // The actual test: we should be able to iterate again, while still in the
        // second transaction, and see exactly one row.
        assert_eq!(all_rows_col_0_eq_1(&tx).len(), 1);

        datastore.commit_mut_tx_for_test(tx)?;

        Ok(())
    }

    #[test]
<<<<<<< HEAD
=======
    /// Test that two read-only TXes can operate concurrently without deadlock or blocking,
    /// and that both observe correct results for a simple table scan.
>>>>>>> 638f4d80
    fn test_read_only_tx_shared_lock() -> ResultTest<()> {
        let (datastore, mut tx, table_id) = setup_table()?;
        let row1 = u32_str_u32(1, "Foo", 18);
        datastore.insert_mut_tx(&mut tx, table_id, row1.clone())?;
        let row2 = u32_str_u32(2, "Bar", 20);
        datastore.insert_mut_tx(&mut tx, table_id, row2.clone())?;
        datastore.commit_mut_tx_for_test(tx)?;

        // create multiple read only tx, and use them together.
        let read_tx_1 = begin_tx(&datastore);
        let read_tx_2 = begin_tx(&datastore);
<<<<<<< HEAD
        let rows = vec![row1, row2];
        assert_eq!(all_rows_tx(&read_tx_2, table_id), rows.clone());
        assert_eq!(all_rows_tx(&read_tx_1, table_id), rows);
=======
        let rows = &[row1, row2];
        assert_eq!(&all_rows_tx(&read_tx_2, table_id), rows);
        assert_eq!(&all_rows_tx(&read_tx_1, table_id), rows);
>>>>>>> 638f4d80
        read_tx_2.release(&ExecutionContext::default());
        read_tx_1.release(&ExecutionContext::default());
        Ok(())
    }

    // TODO: Add the following tests
    // - Create index with unique constraint and immediately insert a row that violates the constraint before committing.
    // - Create a tx that inserts 2000 rows with an autoinc column
    // - Create a tx that inserts 2000 rows with an autoinc column and then rolls back
    // - Test creating sequences pre_commit, post_commit, post_rollback
}<|MERGE_RESOLUTION|>--- conflicted
+++ resolved
@@ -136,17 +136,6 @@
 impl TxId {
     fn table_id_from_name(&self, table_name: &str, database_address: Address) -> super::Result<Option<TableId>> {
         self.iter_by_col_eq(
-<<<<<<< HEAD
-                &ExecutionContext::internal(database_address),
-                &ST_TABLES_ID,
-                NonEmpty::new(StTableFields::TableName.col_id()),
-                AlgebraicValue::String(table_name.to_owned()),
-            )
-            .map(|mut iter| {
-                iter.next()
-                    .map(|row| TableId(*row.view().elements[0].as_u32().unwrap()))
-            })
-=======
             &ExecutionContext::internal(database_address),
             &ST_TABLES_ID,
             NonEmpty::new(StTableFields::TableName.col_id()),
@@ -156,7 +145,6 @@
             iter.next()
                 .map(|row| TableId(*row.view().elements[0].as_u32().unwrap()))
         })
->>>>>>> 638f4d80
     }
 
     fn iter<'a>(&'a self, ctx: &'a ExecutionContext, table_id: &TableId) -> super::Result<Iter<'a>> {
@@ -202,11 +190,7 @@
         self.iter_by_col_range(ctx, table_id, cols, value)
     }
 
-<<<<<<< HEAD
-    fn schema_for_table<'tx>(&'tx self, table_id: TableId) -> super::Result<Cow<'tx, TableSchema>> {
-=======
     fn schema_for_table(&self, table_id: TableId) -> super::Result<Cow<'_, TableSchema>> {
->>>>>>> 638f4d80
         let ctx = ExecutionContext::default();
         if let Some(schema) = self.committed_state_shared_lock.get_schema(&table_id) {
             return Ok(Cow::Borrowed(schema));
@@ -299,11 +283,7 @@
         for data_ref in self.iter_by_col_eq(
             &ctx,
             &ST_INDEXES_ID,
-<<<<<<< HEAD
-            NonEmpty::new(StIndexFields::TableId.col_id()),
-=======
             NonEmpty::new(StConstraintFields::TableId.col_id()),
->>>>>>> 638f4d80
             table_id.into(),
         )? {
             let row = data_ref.view();
@@ -454,11 +434,7 @@
 
     fn iter<'a>(&'a self, ctx: &'a ExecutionContext, table_id: &TableId) -> super::Result<Iter<'a>> {
         if self.table_exists(table_id) {
-<<<<<<< HEAD
-            return Ok(Iter::new(ctx, *table_id, None, &self));
-=======
             return Ok(Iter::new(ctx, *table_id, None, self));
->>>>>>> 638f4d80
         }
         Err(TableError::IdNotFound(SystemTable::st_table, table_id.0).into())
     }
@@ -760,11 +736,7 @@
         for data_ref in self.iter_by_col_eq(
             &ctx,
             &ST_CONSTRAINTS_ID,
-<<<<<<< HEAD
-            NonEmpty::new(StIndexFields::TableId.col_id()),
-=======
             NonEmpty::new(StConstraintFields::TableId.col_id()),
->>>>>>> 638f4d80
             table_id.into(),
         )? {
             let row = data_ref.view();
@@ -2195,7 +2167,6 @@
 }
 
 impl traits::Tx for Locking {
-<<<<<<< HEAD
     type Tx = TxId;
 
     fn begin_tx(&self) -> Self::Tx {
@@ -2212,16 +2183,6 @@
 
     fn release_tx(&self, ctx: &ExecutionContext, tx: Self::Tx) {
         tx.release(ctx);
-=======
-    type Tx = MutTxId;
-
-    fn begin_tx(&self) -> Self::Tx {
-        self.begin_mut_tx()
-    }
-
-    fn release_tx(&self, ctx: &ExecutionContext, tx: Self::Tx) {
-        self.rollback_mut_tx(ctx, tx)
->>>>>>> 638f4d80
     }
 }
 
@@ -2602,11 +2563,7 @@
     }
 
     fn schema_for_table_tx<'tx>(&self, tx: &'tx Self::Tx, table_id: TableId) -> super::Result<Cow<'tx, TableSchema>> {
-<<<<<<< HEAD
         tx.schema_for_table(table_id)
-=======
-        tx.schema_for_table(table_id, self.database_address)
->>>>>>> 638f4d80
     }
 
     fn get_all_tables_tx<'tx>(
@@ -3859,11 +3816,8 @@
     }
 
     #[test]
-<<<<<<< HEAD
-=======
     /// Test that two read-only TXes can operate concurrently without deadlock or blocking,
     /// and that both observe correct results for a simple table scan.
->>>>>>> 638f4d80
     fn test_read_only_tx_shared_lock() -> ResultTest<()> {
         let (datastore, mut tx, table_id) = setup_table()?;
         let row1 = u32_str_u32(1, "Foo", 18);
@@ -3875,15 +3829,9 @@
         // create multiple read only tx, and use them together.
         let read_tx_1 = begin_tx(&datastore);
         let read_tx_2 = begin_tx(&datastore);
-<<<<<<< HEAD
-        let rows = vec![row1, row2];
-        assert_eq!(all_rows_tx(&read_tx_2, table_id), rows.clone());
-        assert_eq!(all_rows_tx(&read_tx_1, table_id), rows);
-=======
         let rows = &[row1, row2];
         assert_eq!(&all_rows_tx(&read_tx_2, table_id), rows);
         assert_eq!(&all_rows_tx(&read_tx_1, table_id), rows);
->>>>>>> 638f4d80
         read_tx_2.release(&ExecutionContext::default());
         read_tx_1.release(&ExecutionContext::default());
         Ok(())
