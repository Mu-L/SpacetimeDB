use nonempty::NonEmpty;
use parking_lot::{Mutex, MutexGuard};
use smallvec::SmallVec;
use std::ops::DerefMut;
use std::sync::Arc;

use super::scheduler::{ScheduleError, ScheduledReducerId, Scheduler};
use super::timestamp::Timestamp;
use crate::database_instance_context::DatabaseInstanceContext;
use crate::database_logger::{BacktraceProvider, LogLevel, Record};
use crate::db::datastore::locking_tx_datastore::{MutTxId, RowId, TxType};
use crate::error::{IndexError, NodesError};
use crate::execution_context::ExecutionContext;
use crate::util::ResultInspectExt;
use crate::vm::DbProgram;
use spacetimedb_lib::filter::CmpArgs;
use spacetimedb_lib::identity::AuthCtx;
use spacetimedb_lib::operator::OpQuery;
use spacetimedb_lib::{bsatn, ProductValue};
use spacetimedb_primitives::{ColId, TableId};
use spacetimedb_sats::buffer::BufWriter;
use spacetimedb_sats::db::def::{IndexDef, IndexType};
use spacetimedb_sats::relation::{FieldExpr, FieldName};
use spacetimedb_sats::{ProductType, Typespace};
use spacetimedb_vm::expr::{Code, ColumnOp};

#[derive(Clone)]
pub struct InstanceEnv {
    pub dbic: Arc<DatabaseInstanceContext>,
    pub scheduler: Scheduler,
    pub tx: TxSlot,
}

#[derive(Clone, Default)]
pub struct TxSlot {
    inner: Arc<Mutex<Option<TxSlot>>>,
}

#[derive(Default)]
struct ChunkedWriter {
    chunks: Vec<Box<[u8]>>,
    scratch_space: Vec<u8>,
}

impl BufWriter for ChunkedWriter {
    fn put_slice(&mut self, slice: &[u8]) {
        self.scratch_space.extend_from_slice(slice);
    }
}

impl ChunkedWriter {
    /// Flushes the data collected in the scratch space if it's larger than our
    /// chunking threshold.
    pub fn flush(&mut self) {
        // For now, just send buffers over a certain fixed size.
        const ITER_CHUNK_SIZE: usize = 64 * 1024;

        if self.scratch_space.len() > ITER_CHUNK_SIZE {
            // We intentionally clone here so that our scratch space is not
            // recreated with zero capacity (via `Vec::new`), but instead can
            // be `.clear()`ed in-place and reused.
            //
            // This way the buffers in `chunks` are always fitted fixed-size to
            // the actual data they contain, while the scratch space is ever-
            // growing and has higher chance of fitting each next row without
            // reallocation.
            self.chunks.push(self.scratch_space.as_slice().into());
            self.scratch_space.clear();
        }
    }

    /// Finalises the writer and returns all the chunks.
    pub fn into_chunks(mut self) -> Vec<Box<[u8]>> {
        if !self.scratch_space.is_empty() {
            // Avoid extra clone by just shrinking and pushing the scratch space
            // in-place.
            self.chunks.push(self.scratch_space.into());
        }
        self.chunks
    }
}

// Generic 'instance environment' delegated to from various host types.
impl InstanceEnv {
    pub fn new(dbic: Arc<DatabaseInstanceContext>, scheduler: Scheduler) -> Self {
        Self {
            dbic,
            scheduler,
            tx: TxSlot::default(),
        }
    }

    #[tracing::instrument(skip_all, fields(reducer=reducer))]
    pub fn schedule(
        &self,
        reducer: String,
        args: Vec<u8>,
        time: Timestamp,
    ) -> Result<ScheduledReducerId, ScheduleError> {
        self.scheduler.schedule(reducer, args, time)
    }

    #[tracing::instrument(skip_all)]
    pub fn cancel_reducer(&self, id: ScheduledReducerId) {
        self.scheduler.cancel(id)
    }

    fn get_tx(&self) -> Result<impl DerefMut<Target = MutTxId> + '_, GetTxError> {
        self.tx.get()
    }

    #[tracing::instrument(skip_all)]
    pub fn console_log(&self, level: LogLevel, record: &Record, bt: &dyn BacktraceProvider) {
        self.dbic.logger.write(level, record, bt);
        log::trace!("MOD({}): {}", self.dbic.address.to_abbreviated_hex(), record.message);
    }

    pub fn insert(&self, ctx: &ExecutionContext, table_id: TableId, buffer: &[u8]) -> Result<ProductValue, NodesError> {
        let stdb = &*self.dbic.relational_db;
        let mut tx = *self.get_tx()?;
        let ret = stdb
            .insert_bytes_as_row(&mut tx, table_id, buffer)
            .inspect_err_(|e| match e {
                crate::error::DBError::Index(IndexError::UniqueConstraintViolation {
                    constraint_name: _,
                    table_name: _,
                    cols: _,
                    value: _,
                }) => {}
                _ => {
                    let res = stdb.table_name_from_id(ctx, &tx.into(), table_id);
                    if let Ok(Some(table_name)) = res {
                        log::debug!("insert(table: {table_name}, table_id: {table_id}): {e}")
                    } else {
                        log::debug!("insert(table_id: {table_id}): {e}")
                    }
                }
            })?;

        Ok(ret)
    }

    /// Deletes all rows in the table identified by `table_id`
    /// where the column identified by `cols` equates to `value`.
    ///
    /// Returns an error if no rows were deleted or if the column wasn't found.
    #[tracing::instrument(skip(self, ctx, value))]
    pub fn delete_by_col_eq(
        &self,
        ctx: &ExecutionContext,
        table_id: TableId,
        col_id: ColId,
        value: &[u8],
    ) -> Result<u32, NodesError> {
        let stdb = &*self.dbic.relational_db;
        let tx = &mut *self.get_tx()?;

        // Interpret the `value` using the schema of the column.
        let eq_value = stdb.decode_column(tx, table_id, col_id, value)?;

        // Find all rows in the table where the column data equates to `value`.
        let rows_to_delete = stdb
            .iter_by_col_eq(ctx, tx, table_id, col_id, eq_value)?
            .map(|x| RowId(*x.id()))
            // `delete_by_field` only cares about 1 element,
            // so optimize for that.
            .collect::<SmallVec<[_; 1]>>();

        // Delete them and count how many we deleted.
        Ok(stdb.delete(tx, table_id, rows_to_delete))
    }

    /// Deletes all rows in the table identified by `table_id`
    /// where the rows match one in `relation`
    /// which is a bsatn encoding of `Vec<ProductValue>`.
    ///
    /// Returns an error if no rows were deleted.
    #[tracing::instrument(skip(self, relation))]
    pub fn delete_by_rel(&self, table_id: TableId, relation: &[u8]) -> Result<u32, NodesError> {
        let stdb = &*self.dbic.relational_db;
        let tx = &mut *self.get_tx()?;

        // Find the row schema using it to decode a vector of product values.
        let row_ty = stdb.row_schema_for_table(tx, table_id)?;
        // `TableType::delete` cares about a single element
        // so in that case we can avoid the allocation by using `smallvec`.
        let relation = ProductValue::decode_smallvec(&row_ty, &mut &*relation).map_err(NodesError::DecodeRow)?;

        // Delete them and return how many we deleted.
        Ok(stdb.delete_by_rel(tx, table_id, relation))
    }

    /// Returns the `table_id` associated with the given `table_name`.
    ///
    /// Errors with `TableNotFound` if the table does not exist.
    #[tracing::instrument(skip_all)]
    pub fn get_table_id(&self, table_name: &str) -> Result<TableId, NodesError> {
        let stdb = &*self.dbic.relational_db;
        let tx = *self.get_tx()?;

        // Query the table id from the name.
        let table_id = stdb
            .table_id_from_name(&tx.into(), table_name)?
            .ok_or(NodesError::TableNotFound)?;

        Ok(table_id)
    }

    /// Creates an index of type `index_type` and name `index_name`,
    /// on a product of the given columns in `col_ids`,
    /// in the table identified by `table_id`.
    ///
    /// Currently only single-column-indices are supported.
    /// That is, `col_ids.len() == 1`, or the call will panic.
    ///
    /// Another limitation is on the `index_type`.
    /// Only `btree` indices are supported as of now, i.e., `index_type == 0`.
    /// When `index_type == 1` is passed, the call will happen
    /// and on `index_type > 1`, an error is returned.
    #[tracing::instrument(skip_all)]
    pub fn create_index(
        &self,
        index_name: String,
        table_id: TableId,
        index_type: u8,
        col_ids: Vec<u8>,
    ) -> Result<(), NodesError> {
        let stdb = &*self.dbic.relational_db;
        let tx = &mut *self.get_tx()?;

        // TODO(george) This check should probably move towards src/db/index, but right
        // now the API is pretty hardwired towards btrees.
        let index_type = IndexType::try_from(index_type).map_err(|_| NodesError::BadIndexType(index_type))?;
        match index_type {
            IndexType::BTree => {}
            IndexType::Hash => {
                todo!("Hash indexes not yet supported")
            }
        };

        let columns = NonEmpty::from_vec(col_ids)
            .expect("Attempt to create an index with zero columns")
            .map(Into::into);

<<<<<<< HEAD
        let is_unique = stdb.column_attrs(&mut (*tx).into(), table_id, &cols)?.has_unique();
=======
        let is_unique = stdb.column_constraints(tx, table_id, &columns)?.has_unique();
>>>>>>> 5499d093

        let index = IndexDef {
            columns,
            index_name,
            is_unique,
            index_type,
        };

        stdb.create_index(tx, table_id, index)?;

        Ok(())
    }

    /// Finds all rows in the table identified by `table_id`
    /// where the column identified by `cols` matches to `value`.
    ///
    /// These rows are returned concatenated with each row bsatn encoded.
    ///
    /// Matching is defined by decoding of `value` to an `AlgebraicValue`
    /// according to the column's schema and then `Ord for AlgebraicValue`.
    #[tracing::instrument(skip_all)]
    pub fn iter_by_col_eq(
        &self,
        ctx: &ExecutionContext,
        table_id: TableId,
        col_id: ColId,
        value: &[u8],
    ) -> Result<Vec<u8>, NodesError> {
        let stdb = &*self.dbic.relational_db;
        let tx = &mut *self.get_tx()?;

        // Interpret the `value` using the schema of the column.
        let value = stdb.decode_column(tx, table_id, col_id, value)?;

        // Find all rows in the table where the column data matches `value`.
        // Concatenate and return these rows using bsatn encoding.
        let results = stdb.iter_by_col_eq(ctx, tx, table_id, col_id, value)?;
        let mut bytes = Vec::new();
        for result in results {
            bsatn::to_writer(&mut bytes, result.view()).unwrap();
        }
        Ok(bytes)
    }

    #[tracing::instrument(skip_all)]
    pub fn iter_chunks(&self, ctx: &ExecutionContext, table_id: TableId) -> Result<Vec<Box<[u8]>>, NodesError> {
        let mut chunked_writer = ChunkedWriter::default();

        let stdb = &*self.dbic.relational_db;
        let tx = &mut *self.tx.get()?;

        for row in stdb.iter(ctx, tx, table_id)? {
            row.view().encode(&mut chunked_writer);
            // Flush at row boundaries.
            chunked_writer.flush();
        }

        Ok(chunked_writer.into_chunks())
    }

    #[tracing::instrument(skip_all)]
    pub fn iter_filtered_chunks(
        &self,
        ctx: &ExecutionContext,
        table_id: TableId,
        filter: &[u8],
    ) -> Result<Vec<Box<[u8]>>, NodesError> {
        use spacetimedb_lib::filter;

        fn filter_to_column_op(table_name: &str, filter: filter::Expr) -> ColumnOp {
            match filter {
                filter::Expr::Cmp(filter::Cmp {
                    op,
                    args: CmpArgs { lhs_field, rhs },
                }) => ColumnOp::Cmp {
                    op: OpQuery::Cmp(op),
                    lhs: Box::new(ColumnOp::Field(FieldExpr::Name(FieldName::positional(
                        table_name,
                        lhs_field as usize,
                    )))),
                    rhs: Box::new(ColumnOp::Field(match rhs {
                        filter::Rhs::Field(rhs_field) => {
                            FieldExpr::Name(FieldName::positional(table_name, rhs_field as usize))
                        }
                        filter::Rhs::Value(rhs_value) => FieldExpr::Value(rhs_value),
                    })),
                },
                filter::Expr::Logic(filter::Logic { lhs, op, rhs }) => ColumnOp::Cmp {
                    op: OpQuery::Logic(op),
                    lhs: Box::new(filter_to_column_op(table_name, *lhs)),
                    rhs: Box::new(filter_to_column_op(table_name, *rhs)),
                },
                filter::Expr::Unary(_) => todo!("unary operations are not yet supported"),
            }
        }

        let stdb = &self.dbic.relational_db;
        let tx = &mut *self.tx.get()?;
        let mut tx_type = TxType::from(*tx);
        let schema = stdb.schema_for_table(&tx_type, table_id)?;
        let row_type = ProductType::from(&*schema);

        let filter = filter::Expr::from_bytes(
            // TODO: looks like module typespace is currently not hooked up to instances;
            // use empty typespace for now which should be enough for primitives
            // but figure this out later
            &Typespace::default(),
            &row_type.elements,
            filter,
        )
        .map_err(NodesError::DecodeFilter)?;
        let q = spacetimedb_vm::dsl::query(&*schema).with_select(filter_to_column_op(&schema.table_name, filter));
        //TODO: How pass the `caller` here?
        let p = &mut DbProgram::new(ctx, stdb, &mut tx_type , AuthCtx::for_current(self.dbic.identity));
        let results = match spacetimedb_vm::eval::run_ast(p, q.into()) {
            Code::Table(table) => table,
            _ => unreachable!("query should always return a table"),
        };

        let mut chunked_writer = ChunkedWriter::default();

        // write all rows and flush at row boundaries
        for row in results.data {
            row.data.encode(&mut chunked_writer);
            chunked_writer.flush();
        }

        Ok(chunked_writer.into_chunks())
    }
}

impl TxSlot {
    pub fn set<T>(&self, tx: MutTxId, f: impl FnOnce() -> T) -> (MutTxId, T) {
        let prev = self.inner.lock().replace(tx);
        assert!(prev.is_none(), "reentrant TxSlot::set");
        let remove_tx = || self.inner.lock().take();
        let res = {
            scopeguard::defer_on_unwind! { remove_tx(); }
            f()
        };
        let tx = remove_tx().expect("tx was removed during transaction");
        (tx, res)
    }

    pub fn get(&self) -> Result<impl DerefMut<Target = MutTxId> + '_, GetTxError> {
        MutexGuard::try_map(self.inner.lock(), |map| map.as_mut()).map_err(|_| GetTxError)
    }
}

#[derive(Debug)]
pub struct GetTxError;
impl From<GetTxError> for NodesError {
    fn from(_: GetTxError) -> Self {
        NodesError::NotInTransaction
    }
}<|MERGE_RESOLUTION|>--- conflicted
+++ resolved
@@ -242,11 +242,7 @@
             .expect("Attempt to create an index with zero columns")
             .map(Into::into);
 
-<<<<<<< HEAD
-        let is_unique = stdb.column_attrs(&mut (*tx).into(), table_id, &cols)?.has_unique();
-=======
-        let is_unique = stdb.column_constraints(tx, table_id, &columns)?.has_unique();
->>>>>>> 5499d093
+        let is_unique = stdb.column_attrs(&mut (*tx).into(), table_id, &columns)?.has_unique();
 
         let index = IndexDef {
             columns,
