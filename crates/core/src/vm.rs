//! The [DbProgram] that execute arbitrary queries & code against the database.
use std::collections::HashMap;
use std::ops::RangeBounds;

use itertools::Itertools;
use tracing::debug;

use crate::db::cursor::{CatalogCursor, IndexCursor, TableCursor};
use crate::db::datastore::locking_tx_datastore::{IterByColEq, MutTxId, TxType};
use crate::db::relational_db::RelationalDB;
use crate::execution_context::ExecutionContext;
use spacetimedb_lib::identity::AuthCtx;
use spacetimedb_primitives::*;
use spacetimedb_sats::db::def::TableDef;
use spacetimedb_sats::relation::{DbTable, FieldExpr, FieldName, RelValueRef, Relation};
use spacetimedb_sats::relation::{Header, MemTable, RelIter, RelValue, RowCount, Table};
use spacetimedb_sats::{AlgebraicValue, ProductValue};
use spacetimedb_vm::env::EnvDb;
use spacetimedb_vm::errors::ErrorVm;
use spacetimedb_vm::eval::IterRows;
use spacetimedb_vm::expr::*;
use spacetimedb_vm::program::{ProgramRef, ProgramVm};
use spacetimedb_vm::rel_ops::RelOps;

//TODO: This is partially duplicated from the `vm` crate to avoid borrow checker issues
//and pull all that crate in core. Will be revisited after trait refactor
#[tracing::instrument(skip_all)]
pub fn build_query<'a>(
    ctx: &'a ExecutionContext,
    stdb: &'a RelationalDB,
    tx: &'a TxType,
    query: QueryCode,
) -> Result<Box<IterRows<'a>>, ErrorVm> {
    let db_table = matches!(&query.table, Table::DbTable(_));
    let mut result = get_table(ctx, stdb, tx, query.table.into())?;

    for op in query.query {
        result = match op {
            Query::IndexScan(IndexScan {
                table,
                columns,
                lower_bound,
                upper_bound,
            }) if db_table => {
                assert_eq!(columns.len(), 1, "Only support single column IndexScan");
                let col_id = columns.head;
                iter_by_col_range(ctx, stdb, tx, table, col_id, (lower_bound, upper_bound))?
            }
            Query::IndexScan(index_scan) => {
                let header = result.head().clone();
                let cmp: ColumnOp = index_scan.into();
                let iter = result.select(move |row| cmp.compare(row, &header));
                Box::new(iter)
            }
            // If this is an index join between two virtual tables, replace with an inner join.
            // Such a plan is possible under incremental evaluation,
            // when there are updates to both base tables,
            // however an index lookup is invalid on a virtual table.
            //
            // TODO: This logic should be entirely encapsulated within the query planner.
            // It should not be possible for the planner to produce an invalid plan.
            Query::IndexJoin(join)
                if !db_table
                    && matches!(join.probe_side.source, SourceExpr::MemTable(_))
                    && join.probe_side.source.table_name() != result.head().table_name =>
            {
                let join: JoinExpr = join.into();
                let iter = join_inner(ctx, stdb, tx, result, join, true)?;
                Box::new(iter)
            }
            Query::IndexJoin(IndexJoin {
                probe_side,
                probe_field,
                index_header,
                index_select,
                index_table,
                index_col,
                return_index_rows,
            }) => {
                let probe_side = build_query(ctx, stdb, tx, probe_side.into())?;
                Box::new(IndexSemiJoin {
                    ctx,
                    db: stdb,
                    tx,
                    probe_side,
                    probe_field,
                    index_header,
                    index_select,
                    index_table,
                    index_col,
                    index_iter: None,
                    return_index_rows,
                })
            }
            Query::Select(cmp) => {
                let header = result.head().clone();
                let iter = result.select(move |row| cmp.compare(row, &header));
                Box::new(iter)
            }
            Query::Project(cols, _) => {
                if cols.is_empty() {
                    result
                } else {
                    let header = result.head().clone();
                    let iter = result.project(&cols.clone(), move |row| Ok(row.project(&cols, &header)?))?;
                    Box::new(iter)
                }
            }
            Query::JoinInner(join) => {
                let iter = join_inner(ctx, stdb, tx, result, join, false)?;
                Box::new(iter)
            }
        }
    }
    Ok(result)
}

fn join_inner<'a>(
    ctx: &'a ExecutionContext,
    db: &'a RelationalDB,
    tx: &'a TxType,
    lhs: impl RelOps + 'a,
    rhs: JoinExpr,
    semi: bool,
) -> Result<impl RelOps + 'a, ErrorVm> {
    let col_lhs = FieldExpr::Name(rhs.col_lhs);
    let col_rhs = FieldExpr::Name(rhs.col_rhs);
    let key_lhs = col_lhs.clone();
    let key_rhs = col_rhs.clone();

    let rhs = build_query(ctx, db, tx, rhs.rhs.into())?;
    let key_lhs_header = lhs.head().clone();
    let key_rhs_header = rhs.head().clone();
    let col_lhs_header = lhs.head().clone();
    let col_rhs_header = rhs.head().clone();

    let header = if semi {
        col_lhs_header.clone()
    } else {
        col_lhs_header.extend(&col_rhs_header)
    };

    lhs.join_inner(
        rhs,
        header,
        move |row| {
            let f = row.get(&key_lhs, &key_lhs_header)?;
            Ok(f.into())
        },
        move |row| {
            let f = row.get(&key_rhs, &key_rhs_header)?;
            Ok(f.into())
        },
        move |l, r| {
            let l = l.get(&col_lhs, &col_lhs_header)?;
            let r = r.get(&col_rhs, &col_rhs_header)?;
            Ok(l == r)
        },
        move |l, r| {
            if semi {
                l
            } else {
                l.extend(r)
            }
        },
    )
}

fn get_table<'a>(
    ctx: &'a ExecutionContext,
    stdb: &'a RelationalDB,
    tx: &'a TxType,
    query: SourceExpr,
) -> Result<Box<dyn RelOps + 'a>, ErrorVm> {
    let head = query.head().clone();
    let row_count = query.row_count();
    Ok(match query {
        SourceExpr::MemTable(x) => Box::new(RelIter::new(head, row_count, x)) as Box<IterRows<'_>>,
        SourceExpr::DbTable(x) => {
            let iter = stdb.iter(ctx, tx, x.table_id)?;
            Box::new(TableCursor::new(x, iter)?) as Box<IterRows<'_>>
        }
    })
}

fn iter_by_col_range<'a>(
    ctx: &'a ExecutionContext,
    db: &'a RelationalDB,
    tx: &'a TxType,
    table: DbTable,
    col_id: ColId,
    range: impl RangeBounds<AlgebraicValue> + 'a,
) -> Result<Box<dyn RelOps + 'a>, ErrorVm> {
    let iter = db.iter_by_col_range(ctx, tx, table.table_id, col_id, range)?;
    Ok(Box::new(IndexCursor::new(table, iter)?) as Box<IterRows<'_>>)
}

// An index join operator that returns matching rows from the index side.
pub struct IndexSemiJoin<'a, Rhs: RelOps> {
    // An iterator for the probe side.
    // The values returned will be used to probe the index.
    pub probe_side: Rhs,
    // The field whose value will be used to probe the index.
    pub probe_field: FieldName,
    // The header for the index side of the join.
    pub index_header: Header,
    // An optional predicate to evaluate over the matching rows of the index.
    pub index_select: Option<ColumnOp>,
    // The table id on which the index is defined.
    pub index_table: TableId,
    // The column id for which the index is defined.
    pub index_col: ColId,
    // Is this a left or right semijion?
    pub return_index_rows: bool,
    // An iterator for the index side.
    // A new iterator will be instantiated for each row on the probe side.
    pub index_iter: Option<IterByColEq<'a>>,
    // A reference to the database.
    pub db: &'a RelationalDB,
    // A reference to the current transaction.
    pub tx: &'a TxType,
    // The execution context for the current transaction.
    ctx: &'a ExecutionContext<'a>,
}

impl<'a, Rhs: RelOps> IndexSemiJoin<'a, Rhs> {
    fn filter(&self, index_row: RelValueRef) -> Result<bool, ErrorVm> {
        if let Some(op) = &self.index_select {
            Ok(op.compare(index_row, &self.index_header)?)
        } else {
            Ok(true)
        }
    }

    fn map(&self, index_row: RelValue, probe_row: Option<RelValue>) -> RelValue {
        if let Some(value) = probe_row {
            if !self.return_index_rows {
                return value;
            }
        }
        index_row
    }
}

impl<'a, Rhs: RelOps> RelOps for IndexSemiJoin<'a, Rhs> {
    fn head(&self) -> &Header {
        if self.return_index_rows {
            &self.index_header
        } else {
            self.probe_side.head()
        }
    }

    fn row_count(&self) -> RowCount {
        RowCount::unknown()
    }

    #[tracing::instrument(skip_all)]
    fn next(&mut self) -> Result<Option<RelValue>, ErrorVm> {
        // Return a value from the current index iterator, if not exhausted.
        if self.return_index_rows {
            while let Some(value) = self.index_iter.as_mut().and_then(|iter| iter.next()) {
                let value = value.to_rel_value();
                if self.filter(value.as_val_ref())? {
                    return Ok(Some(self.map(value, None)));
                }
            }
        }
        // Otherwise probe the index with a row from the probe side.
        while let Some(row) = self.probe_side.next()? {
            if let Some(pos) = self.probe_side.head().column_pos(&self.probe_field) {
                if let Some(value) = row.data.elements.get(pos) {
                    let table_id = self.index_table;
                    let col_id = self.index_col;
                    let value = value.clone();
                    let mut index_iter = self.db.iter_by_col_eq(self.ctx, self.tx, table_id, col_id, value)?;
                    while let Some(value) = index_iter.next() {
                        let value = value.to_rel_value();
                        if self.filter(value.as_val_ref())? {
                            self.index_iter = Some(index_iter);
                            return Ok(Some(self.map(value, Some(row))));
                        }
                    }
                }
            }
        }
        Ok(None)
    }
}

/// A [ProgramVm] implementation that carry a [RelationalDB] for it
/// query execution
pub struct DbProgram<'db, 'tx> {
    ctx: &'tx ExecutionContext<'tx>,
    pub(crate) env: EnvDb,
    pub(crate) stats: HashMap<String, u64>,
    pub(crate) db: &'db RelationalDB,
    pub(crate) tx: &'tx mut MutTxId,
    pub(crate) auth: AuthCtx,
}

impl<'db, 'tx> DbProgram<'db, 'tx> {
    pub fn new(ctx: &'tx ExecutionContext, db: &'db RelationalDB, tx: &'tx mut MutTxId, auth: AuthCtx) -> Self {
        let mut env = EnvDb::new();
        Self::load_ops(&mut env);
        Self {
            ctx,
            env,
            db,
            stats: Default::default(),
            tx,
            auth,
        }
    }

    #[tracing::instrument(skip_all)]
    fn _eval_query(&mut self, query: QueryCode) -> Result<Code, ErrorVm> {
        let table_access = query.table.table_access();
        debug!(table = query.table.table_name());

        let result = build_query(self.ctx, self.db, self.tx, query)?;
        let head = result.head().clone();
        let rows: Vec<_> = result.collect_vec()?;

        Ok(Code::Table(MemTable::new(head, table_access, rows)))
    }

    fn _execute_insert(&mut self, table: &Table, rows: Vec<ProductValue>) -> Result<Code, ErrorVm> {
        match table {
            // TODO: How do we deal with mutating values?
            Table::MemTable(_) => Err(ErrorVm::Other(anyhow::anyhow!("How deal with mutating values?"))),
            Table::DbTable(x) => {
                for row in rows {
                    self.db.insert(self.tx, x.table_id, row)?;
                }
                Ok(Code::Pass)
            }
        }
    }

    fn _execute_delete(&mut self, table: &Table, rows: Vec<ProductValue>) -> Result<Code, ErrorVm> {
        match table {
            // TODO: How do we deal with mutating values?
            Table::MemTable(_) => Err(ErrorVm::Other(anyhow::anyhow!("How deal with mutating values?"))),
            Table::DbTable(t) => {
                let count = self.db.delete_by_rel(self.tx, t.table_id, rows);
                Ok(Code::Value(count.into()))
            }
        }
    }

    fn delete_query(&mut self, query: QueryCode) -> Result<Code, ErrorVm> {
        let table = query.table.clone();
        let result = self._eval_query(query)?;

        match result {
            Code::Table(result) => {
                self._execute_delete(&table, result.data.into_iter().map(|row| row.data).collect_vec())
            }
            _ => Ok(result),
        }
    }

    fn create_table(&mut self, table: TableDef) -> Result<Code, ErrorVm> {
        self.db.create_table(self.tx, table)?;
        Ok(Code::Pass)
    }

    fn drop(&mut self, name: &str, kind: DbType) -> Result<Code, ErrorVm> {
        match kind {
            DbType::Table => {
                if let Some(id) = self.db.table_id_from_name(self.tx, name)? {
                    self.db.drop_table(self.tx, id)?;
                }
            }
            DbType::Index => {
                if let Some(id) = self.db.index_id_from_name(self.tx, name)? {
                    self.db.drop_index(self.tx, id)?;
                }
            }
            DbType::Sequence => {
                if let Some(id) = self.db.sequence_id_from_name(self.tx, name)? {
                    self.db.drop_sequence(self.tx, id)?;
                }
            }
            DbType::Constraint => {
                if let Some(id) = self.db.constraint_id_from_name(self.tx, name)? {
                    self.db.drop_constraint(self.tx, id)?;
                }
            }
        }

        Ok(Code::Pass)
    }
}

impl ProgramVm for DbProgram<'_, '_> {
    fn env(&self) -> &EnvDb {
        &self.env
    }

    fn env_mut(&mut self) -> &mut EnvDb {
        &mut self.env
    }

    fn ctx(&self) -> &dyn ProgramVm {
        self as &dyn ProgramVm
    }

    fn auth(&self) -> &AuthCtx {
        &self.auth
    }

    fn eval_query(&mut self, query: CrudCode) -> Result<Code, ErrorVm> {
        query.check_auth(self.auth.owner, self.auth.caller)?;

        match query {
            CrudCode::Query(query) => self._eval_query(query),
            CrudCode::Insert { table, rows } => self._execute_insert(&table, rows),
            CrudCode::Update {
                delete,
                mut assignments,
            } => {
                let table = delete.table.clone();
                let result = self._eval_query(delete)?;

                let deleted = match result {
                    Code::Table(result) => result,
                    _ => return Ok(result),
                };
                self._execute_delete(
                    &table,
                    deleted.data.clone().into_iter().map(|row| row.data).collect_vec(),
                )?;

                // Replace the columns in the matched rows with the assigned
                // values. No typechecking is performed here, nor that all
                // assignments are consumed.
                let exprs: Vec<Option<FieldExpr>> = table
                    .head()
                    .fields
                    .iter()
                    .map(|col| assignments.remove(&col.field))
                    .collect();
                let insert_rows = deleted
                    .data
                    .into_iter()
                    .map(|row| {
                        let elements = row
                            .data
                            .elements
                            .into_iter()
                            .zip(&exprs)
                            .map(|(val, expr)| {
                                if let Some(FieldExpr::Value(assigned)) = expr {
                                    assigned.clone()
                                } else {
                                    val
                                }
                            })
                            .collect();

                        ProductValue { elements }
                    })
                    .collect_vec();

                self._execute_insert(&table, insert_rows)
            }
            CrudCode::Delete { query } => {
                let result = self.delete_query(query)?;
                Ok(result)
            }
            CrudCode::CreateTable { table } => {
                let result = self.create_table(table)?;
                Ok(result)
            }
            CrudCode::Drop {
                name,
                kind,
                table_access: _,
            } => {
                let result = self.drop(&name, kind)?;
                Ok(result)
            }
        }
    }

    fn as_program_ref(&self) -> ProgramRef<'_> {
        ProgramRef {
            env: &self.env,
            stats: &self.stats,
            ctx: self.ctx(),
        }
    }
}

impl RelOps for TableCursor<'_> {
    fn head(&self) -> &Header {
        &self.table.head
    }

    fn row_count(&self) -> RowCount {
        RowCount::unknown()
    }

    #[tracing::instrument(skip_all)]
    fn next(&mut self) -> Result<Option<RelValue>, ErrorVm> {
        Ok(self.iter.next().map(|row| row.to_rel_value()))
    }
}

impl<R: RangeBounds<AlgebraicValue>> RelOps for IndexCursor<'_, R> {
    fn head(&self) -> &Header {
        &self.table.head
    }

    fn row_count(&self) -> RowCount {
        RowCount::unknown()
    }

    #[tracing::instrument(skip_all)]
    fn next(&mut self) -> Result<Option<RelValue>, ErrorVm> {
        Ok(self.iter.next().map(|row| row.to_rel_value()))
    }
}

impl<I> RelOps for CatalogCursor<I>
where
    I: Iterator<Item = ProductValue>,
{
    fn head(&self) -> &Header {
        &self.table.head
    }

    fn row_count(&self) -> RowCount {
        self.row_count
    }

    #[tracing::instrument(skip_all)]
    fn next(&mut self) -> Result<Option<RelValue>, ErrorVm> {
        if let Some(row) = self.iter.next() {
            return Ok(Some(RelValue::new(row, None)));
        };
        Ok(None)
    }
}

#[cfg(test)]
pub(crate) mod tests {
    use super::*;
    use crate::db::datastore::system_tables::{
        st_columns_schema, st_indexes_schema, st_sequences_schema, st_table_schema, StColumnFields, StColumnRow,
        StIndexFields, StIndexRow, StSequenceFields, StSequenceRow, StTableFields, StTableRow, ST_COLUMNS_ID,
        ST_COLUMNS_NAME, ST_INDEXES_NAME, ST_SEQUENCES_ID, ST_SEQUENCES_NAME, ST_TABLES_ID, ST_TABLES_NAME,
    };
    use crate::db::relational_db::tests_utils::make_test_db;
    use crate::execution_context::ExecutionContext;
    use nonempty::NonEmpty;
    use spacetimedb_lib::error::ResultTest;
    use spacetimedb_sats::db::auth::{StAccess, StTableType};
    use spacetimedb_sats::db::def::{ColumnDef, IndexDef, IndexType};
    use spacetimedb_sats::relation::{DbTable, FieldName};
    use spacetimedb_sats::{product, AlgebraicType, ProductType, ProductValue};
    use spacetimedb_vm::dsl::*;
    use spacetimedb_vm::eval::run_ast;
    use spacetimedb_vm::operator::OpCmp;

    pub(crate) fn create_table_with_rows(
        db: &RelationalDB,
        tx: &mut MutTxId,
        table_name: &str,
        schema: ProductType,
        rows: &[ProductValue],
    ) -> ResultTest<TableId> {
        let columns: Vec<_> = schema
            .elements
            .into_iter()
            .enumerate()
            .map(|(i, e)| ColumnDef {
                col_name: e.name.unwrap_or(i.to_string()),
                col_type: e.algebraic_type,
            })
            .collect();

        let table_id = db.create_table(
            tx,
            TableDef::new(table_name.into(), columns)
                .with_type(StTableType::User)
                .with_access(StAccess::for_name(table_name)),
        )?;
        for row in rows {
            db.insert(tx, table_id, row.clone())?;
        }

        Ok(table_id)
    }

    pub(crate) fn create_table_from_program(
        p: &mut DbProgram,
        table_name: &str,
        schema: ProductType,
        rows: &[ProductValue],
    ) -> ResultTest<TableId> {
        let db = &mut p.db;
        let tx: &MutTxId = *p.tx;
        create_table_with_rows(db, tx, table_name, schema, rows)
    }

    #[test]
    /// Inventory
    /// | inventory_id: u64 | name : String |
    /// Player
    /// | entity_id: u64 | inventory_id : u64 |
    /// Location
    /// | entity_id: u64 | x : f32 | z : f32 |
    fn test_db_query() -> ResultTest<()> {
        let (stdb, _tmp_dir) = make_test_db()?;

        let mut tx = stdb.begin_mut_tx();
        let ctx = ExecutionContext::default();
        let p = &mut DbProgram::new(&ctx, &stdb, &mut tx.into(), AuthCtx::for_testing());

        let head = ProductType::from([("inventory_id", AlgebraicType::U64), ("name", AlgebraicType::String)]);
        let row = product!(1u64, "health");
        let table_id = create_table_from_program(p, "inventory", head.clone(), &[row])?;

        let inv = db_table(head, table_id);

        let data = MemTable::from_value(scalar(1u64));
        let rhs = data.get_field_pos(0).unwrap().clone();

        let q = query(inv).with_join_inner(data, FieldName::positional("inventory", 0), rhs);

        let result = match run_ast(p, q.into()) {
            Code::Table(x) => x,
            x => panic!("invalid result {x}"),
        };

        //The expected result
        let inv = ProductType::from([
            (Some("inventory_id"), AlgebraicType::U64),
            (Some("name"), AlgebraicType::String),
            (None, AlgebraicType::U64),
        ]);
        let row = product!(scalar(1u64), scalar("health"), scalar(1u64));
        let input = mem_table(inv, vec![row]);

        assert_eq!(result.data, input.data, "Inventory");

        stdb.rollback_tx(&ctx, tx);

        Ok(())
    }

    fn check_catalog(p: &mut DbProgram, name: &str, row: ProductValue, q: QueryExpr, schema: DbTable) {
        let result = run_ast(p, q.into());

        //The expected result
        let input = mem_table(schema.head, vec![row]);

        assert_eq!(result, Code::Table(input), "{}", name);
    }

    #[test]
    fn test_query_catalog_tables() -> ResultTest<()> {
        let (stdb, _tmp_dir) = make_test_db()?;

        let mut tx = stdb.begin_mut_tx();
        let ctx = ExecutionContext::default();
        let p = &mut DbProgram::new(&ctx, &stdb, &mut tx.into(), AuthCtx::for_testing());

        let q = query(&st_table_schema()).with_select_cmp(
            OpCmp::Eq,
            FieldName::named(ST_TABLES_NAME, StTableFields::TableName.name()),
            scalar(ST_TABLES_NAME),
        );
        check_catalog(
            p,
            ST_TABLES_NAME,
            StTableRow {
                table_id: ST_TABLES_ID,
                table_name: ST_TABLES_NAME.to_string(),
                table_type: StTableType::System,
                table_access: StAccess::Public,
            }
            .into(),
            q,
            DbTable::from(&st_table_schema()),
        );

        stdb.rollback_tx(&ctx, tx);

        Ok(())
    }

    #[test]
    fn test_query_catalog_columns() -> ResultTest<()> {
        let (stdb, _tmp_dir) = make_test_db()?;

        let mut tx = stdb.begin_mut_tx();
        let ctx = ExecutionContext::default();
        let p = &mut DbProgram::new(&ctx, &stdb, &mut tx.into(), AuthCtx::for_testing());

        let q = query(&st_columns_schema())
            .with_select_cmp(
                OpCmp::Eq,
                FieldName::named(ST_COLUMNS_NAME, StColumnFields::TableId.name()),
                scalar(ST_COLUMNS_ID),
            )
            .with_select_cmp(
                OpCmp::Eq,
                FieldName::named(ST_COLUMNS_NAME, StColumnFields::ColPos.name()),
                scalar(StColumnFields::TableId as u32),
            );
        check_catalog(
            p,
            ST_COLUMNS_NAME,
            StColumnRow {
                table_id: ST_COLUMNS_ID,
                col_pos: StColumnFields::TableId.col_id(),
                col_name: StColumnFields::TableId.col_name(),
                col_type: AlgebraicType::U32,
            }
            .into(),
            q,
            (&st_columns_schema()).into(),
        );

        stdb.rollback_tx(&ctx, tx.into());

        Ok(())
    }

    #[test]
    fn test_query_catalog_indexes() -> ResultTest<()> {
        let (db, _tmp_dir) = make_test_db()?;

        let head = ProductType::from([("inventory_id", AlgebraicType::U64), ("name", AlgebraicType::String)]);
        let row = product!(1u64, "health");

        let mut tx = db.begin_mut_tx();
        let ctx = ExecutionContext::default();
        let table_id = create_table_with_rows(&db, &mut tx.into(), "inventory", head, &[row])?;
        db.commit_tx(&ctx, tx)?;

<<<<<<< HEAD
        let mut tx = db.begin_mut_tx();
        let index = IndexDef::new("idx_1".into(), table_id, 0.into(), true);
        let index_id = db.create_index(&mut tx, index)?;
=======
        let mut tx = db.begin_tx();
        let index = IndexDef::btree("idx_1".into(), ColId(0), true);
        let index_id = db.create_index(&mut tx, table_id, index)?;
>>>>>>> 5499d093

        let p = &mut DbProgram::new(&ctx, &db, &mut tx.into(), AuthCtx::for_testing());

        let q = query(&st_indexes_schema()).with_select_cmp(
            OpCmp::Eq,
            FieldName::named(ST_INDEXES_NAME, StIndexFields::IndexName.name()),
            scalar("idx_1"),
        );
        check_catalog(
            p,
            ST_INDEXES_NAME,
            StIndexRow {
                index_id,
                index_name: "idx_1".to_owned(),
                table_id,
                columns: NonEmpty::new(0.into()),
                is_unique: true,
                index_type: IndexType::BTree,
            }
            .into(),
            q,
            (&st_indexes_schema()).into(),
        );

        db.rollback_tx(&ctx, tx);

        Ok(())
    }

    #[test]
    fn test_query_catalog_sequences() -> ResultTest<()> {
        let (db, _tmp_dir) = make_test_db()?;

        let mut tx = db.begin_mut_tx();
        let ctx = ExecutionContext::default();
        let p = &mut DbProgram::new(&ctx, &db, &mut tx.into(), AuthCtx::for_testing());

        let q = query(&st_sequences_schema()).with_select_cmp(
            OpCmp::Eq,
            FieldName::named(ST_SEQUENCES_NAME, StSequenceFields::TableId.name()),
            scalar(ST_SEQUENCES_ID),
        );
        check_catalog(
            p,
            ST_SEQUENCES_NAME,
            StSequenceRow {
                sequence_id: 3.into(),
                sequence_name: "seq_st_sequence_sequence_id_primary_key_auto".to_string(),
                table_id: 2.into(),
                col_pos: 0.into(),
                increment: 1,
                start: 4,
                min_value: 1,
                max_value: i128::MAX,
                allocated: 4096,
            }
            .into(),
            q,
            (&st_sequences_schema()).into(),
        );

        db.rollback_tx(&ctx, tx);

        Ok(())
    }
}<|MERGE_RESOLUTION|>--- conflicted
+++ resolved
@@ -602,8 +602,8 @@
         rows: &[ProductValue],
     ) -> ResultTest<TableId> {
         let db = &mut p.db;
-        let tx: &MutTxId = *p.tx;
-        create_table_with_rows(db, tx, table_name, schema, rows)
+        let tx = *p.tx;
+        create_table_with_rows(db, tx.into(), table_name, schema, rows)
     }
 
     #[test]
@@ -743,15 +743,9 @@
         let table_id = create_table_with_rows(&db, &mut tx.into(), "inventory", head, &[row])?;
         db.commit_tx(&ctx, tx)?;
 
-<<<<<<< HEAD
         let mut tx = db.begin_mut_tx();
-        let index = IndexDef::new("idx_1".into(), table_id, 0.into(), true);
-        let index_id = db.create_index(&mut tx, index)?;
-=======
-        let mut tx = db.begin_tx();
         let index = IndexDef::btree("idx_1".into(), ColId(0), true);
         let index_id = db.create_index(&mut tx, table_id, index)?;
->>>>>>> 5499d093
 
         let p = &mut DbProgram::new(&ctx, &db, &mut tx.into(), AuthCtx::for_testing());
 
