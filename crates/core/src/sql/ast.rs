use nonempty::NonEmpty;
use std::borrow::Cow;
use std::collections::HashMap;

<<<<<<< HEAD
=======
use crate::db::datastore::traits::TxDatastore;
>>>>>>> 5116ae3d
use crate::db::relational_db::{RelationalDB, Tx};
use crate::error::{DBError, PlanError};
use spacetimedb_primitives::{ConstraintKind, Constraints};
use spacetimedb_sats::db::auth::StAccess;
use spacetimedb_sats::db::def::{ColumnDef, ConstraintDef, FieldDef, TableDef, TableSchema};
use spacetimedb_sats::db::error::RelationError;
use spacetimedb_sats::relation::{extract_table_field, FieldExpr, FieldName};
use spacetimedb_sats::{AlgebraicType, AlgebraicValue, ProductTypeElement};
use spacetimedb_vm::errors::ErrorVm;
use spacetimedb_vm::expr::{ColumnOp, DbType, Expr};
use spacetimedb_vm::operator::{OpCmp, OpLogic, OpQuery};
use spacetimedb_vm::ops::parse::parse;
use sqlparser::ast::{
    Assignment, BinaryOperator, ColumnDef as SqlColumnDef, ColumnOption, DataType, ExactNumberInfo, Expr as SqlExpr,
    GeneratedAs, HiveDistributionStyle, Ident, JoinConstraint, JoinOperator, ObjectName, ObjectType, Query, Select,
    SelectItem, SetExpr, Statement, TableFactor, TableWithJoins, Value, Values,
};
use sqlparser::dialect::PostgreSqlDialect;
use sqlparser::parser::Parser;

/// Simplify to detect features of the syntax we don't support yet
/// Because we use [PostgreSqlDialect] in the compiler step it already protect against features
/// that are not in the standard SQL-92 but still need to check for completeness
trait Unsupported {
    fn unsupported(&self) -> bool;
}

impl Unsupported for bool {
    fn unsupported(&self) -> bool {
        *self
    }
}
impl<T> Unsupported for Option<T> {
    fn unsupported(&self) -> bool {
        self.is_some()
    }
}

impl<T> Unsupported for Vec<T> {
    fn unsupported(&self) -> bool {
        !self.is_empty()
    }
}

impl Unsupported for HiveDistributionStyle {
    fn unsupported(&self) -> bool {
        !matches!(self, HiveDistributionStyle::NONE)
    }
}

impl Unsupported for sqlparser::ast::GroupByExpr {
    fn unsupported(&self) -> bool {
        match self {
            sqlparser::ast::GroupByExpr::All => true,
            sqlparser::ast::GroupByExpr::Expressions(v) => v.unsupported(),
        }
    }
}

macro_rules! unsupported{
    ($name:literal,$a:expr)=>{{
        let name = stringify!($name);
        let it = stringify!($a);
        if $a.unsupported() {
            return Err(PlanError::Unsupported {
                feature: format!("Unsupported {name} with `{it}` feature."),

            });
        }
    }};
    ($name:literal,$($a:expr),+$(,)?)=> {{
        $(unsupported!($name,$a);)+
    }};
}

/// A convenient wrapper for a table name (that comes from an `ObjectName`).
pub struct Table {
    pub(crate) name: String,
}

impl Table {
    pub fn new(name: ObjectName) -> Self {
        Self { name: name.to_string() }
    }
}

#[derive(Debug)]
pub enum Column {
    /// Any expression, not followed by `[ AS ] alias`
    UnnamedExpr(Expr),
    /// An qualified `table.*`
    QualifiedWildcard { table: String },
    /// An unqualified `SELECT *`
    Wildcard,
}

/// The list of expressions for `SELECT expr1, expr2...` determining what data to extract.
#[derive(Debug, Clone)]
pub struct Selection {
    pub(crate) clause: ColumnOp,
}

impl Selection {
    pub fn with_cmp(op: OpQuery, lhs: ColumnOp, rhs: ColumnOp) -> Self {
        let cmp = ColumnOp::new(op, lhs, rhs);
        Selection { clause: cmp }
    }
}

pub struct OnExpr {
    pub op: OpCmp,
    pub lhs: FieldName,
    pub rhs: FieldName,
}

/// The `JOIN [INNER] ON join_expr OpCmp join_expr` clause
pub enum Join {
    Inner { rhs: TableSchema, on: OnExpr },
}

/// The list of tables in `... FROM table1 [JOIN table2] ...`
pub struct From {
    pub root: TableSchema,
    pub join: Option<Vec<Join>>,
}

impl From {
    pub fn new(root: TableSchema) -> Self {
        Self { root, join: None }
    }

    pub fn with_inner_join(self, rhs: TableSchema, on: OnExpr) -> Self {
        let mut x = self;

        // Check if the field are inverted:
        // FROM t1 JOIN t2 ON t2.id = t1.id
        let on = if on.rhs.table() == x.root.table_name && x.root.get_column_by_field(&on.rhs).is_some() {
            OnExpr {
                op: on.op.reverse(),
                lhs: on.rhs,
                rhs: on.lhs,
            }
        } else {
            on
        };
        if let Some(joins) = &mut x.join {
            joins.push(Join::Inner { rhs, on })
        } else {
            x.join = Some(vec![Join::Inner { rhs, on }])
        }

        x
    }

    /// Returns all the tables, including the ones inside the joins
    pub fn iter_tables(&self) -> impl Iterator<Item = &TableSchema> {
        [&self.root].into_iter().chain(self.join.iter().flat_map(|x| {
            x.iter().map(|t| match t {
                Join::Inner { rhs, .. } => rhs,
            })
        }))
    }

    /// Returns all the table names as a `Vec<String>`, including the ones inside the joins.
    pub fn table_names(&self) -> Vec<String> {
        self.iter_tables().map(|x| x.table_name.clone()).collect()
    }

    /// Returns all the fields matching `f` as a `Vec<FromField>`,
    /// including the ones inside the joins.
    pub fn find_field<'a>(&'a self, f: &'a str) -> Result<Vec<FieldDef>, RelationError> {
        let field = extract_table_field(f)?;
        let fields = self.iter_tables().flat_map(|t| {
            t.columns().iter().filter_map(|column| {
                if column.col_name == field.field {
                    Some(FieldDef {
                        column,
                        table_name: field.table.unwrap_or(&t.table_name),
                    })
                } else {
                    None
                }
            })
        });

        Ok(fields.collect())
    }

    /// Checks if the field `named` matches exactly once in all the tables
    /// including the ones inside the joins
    pub fn resolve_field<'a>(&'a self, named: &'a str) -> Result<FieldDef, PlanError> {
        let fields = self.find_field(named)?;

        match fields.len() {
            0 => {
                let field = extract_table_field(named)?;

                Err(PlanError::UnknownField {
                    field: FieldName::named(field.table.unwrap_or("?"), field.field),
                    tables: self.table_names(),
                })
            }
            1 => Ok(fields[0].clone()),
            _ => Err(PlanError::AmbiguousField {
                field: named.into(),
                found: fields.into_iter().map(Into::into).collect(),
            }),
        }
    }
}

/// Defines the portions of the `SQL` standard that we support.
pub enum SqlAst {
    Select {
        from: From,
        project: Vec<Column>,
        selection: Option<Selection>,
    },
    Insert {
        table: TableSchema,
        columns: Vec<FieldName>,
        values: Vec<Vec<FieldExpr>>,
    },
    Update {
        table: TableSchema,
        assignments: HashMap<FieldName, FieldExpr>,
        selection: Option<Selection>,
    },
    Delete {
        table: TableSchema,
        selection: Option<Selection>,
    },
    CreateTable {
        table: TableDef,
    },
    Drop {
        name: String,
        kind: DbType,
        table_access: StAccess,
    },
}

fn extract_field(table: &From, of: &SqlExpr) -> Result<Option<ProductTypeElement>, PlanError> {
    match of {
        SqlExpr::Identifier(x) => {
            let f = table.resolve_field(&x.value)?;
            Ok(Some(f.into()))
        }
        SqlExpr::CompoundIdentifier(ident) => {
            let col_name = compound_ident(ident);
            let f = table.resolve_field(&col_name)?;
            Ok(Some(f.into()))
        }
        _ => Ok(None),
    }
}

/// Parses `value` according to the type of the field, as provided by `field`.
///
/// When `field` is `None`, the type is inferred to an integer or float depending on if a `.` separator is present.
/// The `is_long` parameter decides whether to parse as a 64-bit type or a 32-bit one.
fn infer_number(field: Option<&ProductTypeElement>, value: &str, is_long: bool) -> Result<AlgebraicValue, ErrorVm> {
    match field {
        None => {
            let ty = if value.contains('.') {
                if is_long {
                    AlgebraicType::F64
                } else {
                    AlgebraicType::F32
                }
            } else if is_long {
                AlgebraicType::I64
            } else {
                AlgebraicType::I32
            };
            parse(value, &ty)
        }
        Some(f) => parse(value, &f.algebraic_type),
    }
}

/// Compiles a [SqlExpr] expression into a [ColumnOp]
fn compile_expr_value(table: &From, field: Option<&ProductTypeElement>, of: SqlExpr) -> Result<ColumnOp, PlanError> {
    Ok(ColumnOp::Field(match of {
        SqlExpr::Identifier(name) => FieldExpr::Name(table.resolve_field(&name.value)?.into()),
        SqlExpr::CompoundIdentifier(ident) => {
            let col_name = compound_ident(&ident);
            FieldExpr::Name(table.resolve_field(&col_name)?.into())
        }
        SqlExpr::Value(x) => FieldExpr::Value(match x {
            Value::Number(value, is_long) => infer_number(field, &value, is_long)?,
            Value::SingleQuotedString(s) => AlgebraicValue::String(s),
            Value::DoubleQuotedString(s) => AlgebraicValue::String(s),
            Value::Boolean(x) => AlgebraicValue::Bool(x),
            Value::Null => AlgebraicValue::OptionNone(),
            x => {
                return Err(PlanError::Unsupported {
                    feature: format!("Unsupported value: {x}."),
                })
            }
        }),
        SqlExpr::BinaryOp { left, op, right } => {
            let (op, lhs, rhs) = compile_bin_op(table, op, left, right)?;

            return Ok(ColumnOp::new(op, lhs, rhs));
        }
        SqlExpr::Nested(x) => {
            return compile_expr_value(table, field, *x);
        }
        x => {
            return Err(PlanError::Unsupported {
                feature: format!("Unsupported expression: {x}"),
            })
        }
    }))
}

fn compile_expr_field(table: &From, field: Option<&ProductTypeElement>, of: SqlExpr) -> Result<FieldExpr, PlanError> {
    match compile_expr_value(table, field, of)? {
        ColumnOp::Field(field) => Ok(field),
        x => Err(PlanError::Unsupported {
            feature: format!("Complex expression {x} on insert..."),
        }),
    }
}

/// Compiles the [Table] from a section of `SQL` that describes a table clause.
fn compile_table_factor(table: TableFactor) -> Result<Table, PlanError> {
    match table {
        TableFactor::Table {
            name,
            alias,
            args,
            with_hints,
            version,
            partitions,
        } => {
            unsupported!("TableFactor", alias, args, with_hints, version, partitions);

            Ok(Table::new(name))
        }
        x => Err(PlanError::Unsupported {
            feature: format!("TableFactor with syntax {x:?} not supported"),
        }),
    }
}

/// Compiles a binary operation like `field > 1`
fn compile_bin_op(
    table: &From,
    op: BinaryOperator,
    lhs: Box<sqlparser::ast::Expr>,
    rhs: Box<sqlparser::ast::Expr>,
) -> Result<(OpQuery, ColumnOp, ColumnOp), PlanError> {
    let op: OpQuery = match op {
        BinaryOperator::Gt => OpCmp::Gt.into(),
        BinaryOperator::Lt => OpCmp::Lt.into(),
        BinaryOperator::GtEq => OpCmp::GtEq.into(),
        BinaryOperator::LtEq => OpCmp::LtEq.into(),
        BinaryOperator::Eq => OpCmp::Eq.into(),
        BinaryOperator::NotEq => OpCmp::NotEq.into(),
        BinaryOperator::And => OpLogic::And.into(),
        BinaryOperator::Or => OpLogic::Or.into(),
        x => {
            return Err(PlanError::Unsupported {
                feature: format!("BinaryOperator not supported in WHERE: {x}."),
            })
        }
    };

    let field_lhs = extract_field(table, &lhs)?;
    let field_rhs = extract_field(table, &rhs)?;
    // This inversion is for inferring the type of the right side, like in `inventory.id = 1`,
    // so `1` get the type of `inventory.id`
    let lhs = compile_expr_value(table, field_rhs.as_ref(), *lhs)?;
    let rhs = compile_expr_value(table, field_lhs.as_ref(), *rhs)?;

    Ok((op, lhs, rhs))
}

fn _compile_where(table: &From, filter: SqlExpr) -> Result<Option<Selection>, PlanError> {
    match filter {
        SqlExpr::BinaryOp { left, op, right } => {
            let (op, lhs, rhs) = compile_bin_op(table, op, left, right)?;

            Ok(Some(Selection::with_cmp(op, lhs, rhs)))
        }
        SqlExpr::Nested(x) => _compile_where(table, *x),
        x => Err(PlanError::Unsupported {
            feature: format!("Unsupported in WHERE: {x}."),
        }),
    }
}

/// Compiles the `WHERE` clause
fn compile_where(table: &From, filter: Option<SqlExpr>) -> Result<Option<Selection>, PlanError> {
    if let Some(filter) = filter {
        _compile_where(table, filter)
    } else {
        Ok(None)
    }
}

/// Retrieves the [TableSchema] for the [Table]
///
/// Fails if the table `name` and/or `table_id` is not found
fn find_table<'tx>(db: &RelationalDB, tx: &'tx Tx, t: Table) -> Result<Cow<'tx, TableSchema>, PlanError> {
    let table_id = db
        .table_id_from_name(tx, &t.name)?
        .ok_or(PlanError::UnknownTable { table: t.name.clone() })?;
<<<<<<< HEAD
    if !db.table_id_exists(tx, &table_id) {
=======
    if !db.inner.table_id_exists_tx(tx, &table_id) {
>>>>>>> 5116ae3d
        return Err(PlanError::UnknownTable { table: t.name });
    }
    db.schema_for_table(tx, table_id)
        .map_err(|e| PlanError::DatabaseInternal(Box::new(e)))
}

/// Compiles the `FROM` clause
fn compile_from(db: &RelationalDB, tx: &Tx, from: &[TableWithJoins]) -> Result<From, PlanError> {
    if from.len() > 1 {
        return Err(PlanError::Unsupported {
            feature: "Multiple tables in `FROM`.".into(),
        });
    }

    let root_table = match from.first() {
        Some(root_table) => root_table,
        None => {
            return Err(PlanError::Unstructured("Missing `FROM` expression.".into()));
        }
    };

    let t = compile_table_factor(root_table.relation.clone())?;
    let base = find_table(db, tx, t)?.into_owned();
    let mut base = From::new(base);

    for join in &root_table.joins {
        match &join.join_operator {
            JoinOperator::Inner(constraint) => {
                let t = compile_table_factor(join.relation.clone())?;
                let join = find_table(db, tx, t)?.into_owned();

                match constraint {
                    JoinConstraint::On(x) => {
                        let expr = compile_expr_value(&base, None, x.clone())?;
                        match expr {
                            ColumnOp::Field(_) => {}
                            ColumnOp::Cmp { op, lhs, rhs } => {
                                let op = match op {
                                    OpQuery::Cmp(op) => op,
                                    OpQuery::Logic(op) => {
                                        return Err(PlanError::Unsupported {
                                            feature: format!("Can't use operator {op} on JOIN clause"),
                                        });
                                    }
                                };
                                let (lhs, rhs) = match (*lhs, *rhs) {
                                    (ColumnOp::Field(FieldExpr::Name(lhs)), ColumnOp::Field(FieldExpr::Name(rhs))) => {
                                        (lhs, rhs)
                                    }
                                    (lhs, rhs) => {
                                        return Err(PlanError::Unsupported {
                                            feature: format!(
                                                "Can't compare non-field expressions {lhs} and {rhs} in JOIN clause"
                                            ),
                                        });
                                    }
                                };

                                base = base.with_inner_join(join, OnExpr { op, lhs, rhs })
                            }
                        }
                    }
                    x => {
                        return Err(PlanError::Unsupported {
                            feature: format!("JOIN constrain {x:?} is not valid, can be only on the form Table.Field [Cmp] Table.Field"),
                        });
                    }
                }
            }
            x => {
                return Err(PlanError::Unsupported {
                    feature: format!("Unsupported JOIN operator: `{x:?}`"),
                });
            }
        }
    }

    Ok(base)
}

fn compound_ident(ident: &[Ident]) -> String {
    ident.iter().map(ToString::to_string).collect::<Vec<_>>().join(".")
}

fn compile_select_item(from: &From, select_item: SelectItem) -> Result<Column, PlanError> {
    match select_item {
        SelectItem::UnnamedExpr(expr) => match expr {
            sqlparser::ast::Expr::Identifier(ident) => {
                let col_name = ident.to_string();

                Ok(Column::UnnamedExpr(Expr::Ident(col_name)))
            }
            sqlparser::ast::Expr::CompoundIdentifier(ident) => {
                let col_name = compound_ident(&ident);

                Ok(Column::UnnamedExpr(Expr::Ident(col_name)))
            }
            sqlparser::ast::Expr::Value(_) => {
                let value = compile_expr_value(from, None, expr)?;
                match value {
                    ColumnOp::Field(value) => match value {
                        FieldExpr::Name(_) => Err(PlanError::Unsupported {
                            feature: "Should not be an identifier in Expr::Value".to_string(),
                        }),
                        FieldExpr::Value(x) => Ok(Column::UnnamedExpr(Expr::Value(x))),
                    },
                    x => Err(PlanError::Unsupported {
                        feature: format!("Should not be an {x} in Expr::Value"),
                    }),
                }
            }
            sqlparser::ast::Expr::Nested(x) => compile_select_item(from, SelectItem::UnnamedExpr(*x)),
            _ => Err(PlanError::Unsupported {
                feature: "Only columns names & scalars are supported.".into(),
            }),
        },
        SelectItem::ExprWithAlias { expr: _, alias: _ } => Err(PlanError::Unsupported {
            feature: "ExprWithAlias".into(),
        }),
        SelectItem::QualifiedWildcard(ident, _) => Ok(Column::QualifiedWildcard {
            table: ident.to_string(),
        }),
        SelectItem::Wildcard(_) => Ok(Column::Wildcard),
    }
}

/// Compiles the `SELECT ...` clause
fn compile_select(db: &RelationalDB, tx: &Tx, select: Select) -> Result<SqlAst, PlanError> {
    let from = compile_from(db, tx, &select.from)?;
    // SELECT ...
    let mut project = Vec::new();
    for select_item in select.projection {
        let col = compile_select_item(&from, select_item)?;
        project.push(col);
    }

    let selection = compile_where(&from, select.selection)?;

    Ok(SqlAst::Select {
        from,
        project,
        selection,
    })
}

/// Compiles any `query` clause (currently only `SELECT...`)
fn compile_query(db: &RelationalDB, tx: &Tx, query: Query) -> Result<SqlAst, PlanError> {
    unsupported!(
        "SELECT",
        query.order_by,
        query.fetch,
        query.limit,
        query.offset,
        query.locks,
        query.with
    );

    match *query.body {
        SetExpr::Select(select) => {
            unsupported!(
                "SELECT",
                select.distinct,
                select.top,
                select.into,
                select.lateral_views,
                select.group_by,
                select.having,
                select.sort_by
            );

            compile_select(db, tx, *select)
        }
        SetExpr::Query(_) => Err(PlanError::Unsupported {
            feature: "Query".into(),
        }),
        SetExpr::SetOperation {
            op: _,
            set_quantifier: _,
            left: _,
            right: _,
        } => Err(PlanError::Unsupported {
            feature: "SetOperation".into(),
        }),
        SetExpr::Values(_) => Err(PlanError::Unsupported {
            feature: "Values".into(),
        }),
        SetExpr::Insert(_) => Err(PlanError::Unsupported {
            feature: "SetExpr::Insert".into(),
        }),
        SetExpr::Update(_) => Err(PlanError::Unsupported {
            feature: "SetExpr::Update".into(),
        }),
        SetExpr::Table(_) => Err(PlanError::Unsupported {
            feature: "SetExpr::Table".into(),
        }),
    }
}

/// Compiles the `INSERT ...` clause
fn compile_insert(
    db: &RelationalDB,
    tx: &Tx,
    table_name: ObjectName,
    columns: Vec<Ident>,
    data: &Values,
) -> Result<SqlAst, PlanError> {
    let table = find_table(db, tx, Table::new(table_name))?.into_owned();

    let columns = columns
        .into_iter()
        .map(|x| FieldName::named(&table.table_name, &x.to_string()))
        .collect();

    let table = From::new(table);

    let mut values = Vec::with_capacity(data.rows.len());

    for x in &data.rows {
        let mut row = Vec::with_capacity(x.len());
        for (pos, v) in x.iter().enumerate() {
            let field = table.root.get_column(pos).map(ProductTypeElement::from);
            row.push(compile_expr_field(&table, field.as_ref(), v.clone())?);
        }

        values.push(row);
    }
    Ok(SqlAst::Insert {
        table: table.root,
        columns,
        values,
    })
}

/// Compiles the `UPDATE ...` clause
fn compile_update(
    db: &RelationalDB,
    tx: &Tx,
    table: Table,
    assignments: Vec<Assignment>,
    selection: Option<SqlExpr>,
) -> Result<SqlAst, PlanError> {
    let table = From::new(find_table(db, tx, table)?.into_owned());
    let selection = compile_where(&table, selection)?;

    let mut x = HashMap::with_capacity(assignments.len());

    for col in assignments {
        let name: String = col.id.iter().map(|x| x.to_string()).collect();

        let field = table.root.get_column_by_name(&name).map(ProductTypeElement::from);
        let value = compile_expr_field(&table, field.as_ref(), col.value)?;
        x.insert(FieldName::named(&table.root.table_name, &name), value);
    }

    Ok(SqlAst::Update {
        table: table.root,
        assignments: x,
        selection,
    })
}

/// Compiles the `DELETE ...` clause
fn compile_delete(db: &RelationalDB, tx: &Tx, table: Table, selection: Option<SqlExpr>) -> Result<SqlAst, PlanError> {
    let table = From::new(find_table(db, tx, table)?.into_owned());
    let selection = compile_where(&table, selection)?;

    Ok(SqlAst::Delete {
        table: table.root,
        selection,
    })
}

/// Infer the column `size` from the [SqlColumnDef]
fn column_size(column: &SqlColumnDef) -> Option<u64> {
    match column.data_type {
        DataType::Char(x) => x.map(|x| x.length),
        DataType::Varchar(x) => x.map(|x| x.length),
        DataType::Nvarchar(x) => x,
        DataType::Float(x) => x,
        DataType::TinyInt(x) => x,
        DataType::UnsignedTinyInt(x) => x,
        DataType::SmallInt(x) => x,
        DataType::UnsignedSmallInt(x) => x,
        DataType::Int(x) => x,
        DataType::Integer(x) => x,
        DataType::UnsignedInt(x) => x,
        DataType::UnsignedInteger(x) => x,
        DataType::BigInt(x) => x,
        DataType::UnsignedBigInt(x) => x,
        DataType::Decimal(x) => match x {
            ExactNumberInfo::None => None,
            ExactNumberInfo::Precision(x) => Some(x),
            ExactNumberInfo::PrecisionAndScale(x, _) => Some(x),
        },
        _ => None,
    }
}

/// Infer the column [AlgebraicType] from the [DataType] + `is_null` definition
//NOTE: We don't support `SERIAL` as recommended in https://wiki.postgresql.org/wiki/Don%27t_Do_This#Don.27t_use_serial
fn column_def_type(named: &String, is_null: bool, data_type: &DataType) -> Result<AlgebraicType, PlanError> {
    let ty = match data_type {
        DataType::Char(_) | DataType::Varchar(_) | DataType::Nvarchar(_) | DataType::Text | DataType::String => {
            AlgebraicType::String
        }
        DataType::Float(_) => AlgebraicType::F64,
        DataType::TinyInt(_) => AlgebraicType::I8,
        DataType::UnsignedTinyInt(_) => AlgebraicType::U8,
        DataType::SmallInt(_) => AlgebraicType::I16,
        DataType::UnsignedSmallInt(_) => AlgebraicType::U16,
        DataType::Int(_) => AlgebraicType::I32,
        DataType::Integer(_) => AlgebraicType::I32,
        DataType::UnsignedInt(_) => AlgebraicType::U32,
        DataType::UnsignedInteger(_) => AlgebraicType::U32,
        DataType::BigInt(_) => AlgebraicType::I64,
        DataType::UnsignedBigInt(_) => AlgebraicType::U64,
        DataType::Real => AlgebraicType::F32,
        DataType::Double => AlgebraicType::F64,
        DataType::Boolean => AlgebraicType::Bool,
        DataType::Array(Some(ty)) => AlgebraicType::array(column_def_type(named, false, ty)?),
        DataType::Enum(values) => AlgebraicType::simple_enum(values.iter().map(|x| x.as_str())),
        x => {
            return Err(PlanError::Unsupported {
                feature: format!("Column {} of type {}", named, x),
            })
        }
    };

    Ok(if is_null { AlgebraicType::option(ty) } else { ty })
}

/// Extract the column attributes into [ColumnAttribute]
fn compile_column_option(col: &SqlColumnDef) -> Result<(bool, Constraints), PlanError> {
    let mut attr = Constraints::unset();
    let mut is_null = false;

    for x in &col.options {
        match &x.option {
            ColumnOption::Null => {
                is_null = true;
            }
            ColumnOption::NotNull => {
                is_null = false;
            }
            ColumnOption::Unique { is_primary } => {
                attr = attr.push(if *is_primary {
                    Constraints::primary_key()
                } else {
                    Constraints::unique()
                });
            }
            ColumnOption::Generated {
                generated_as,
                sequence_options: _,
                generation_expr,
            } => {
                unsupported!("IDENTITY options", generation_expr);

                match generated_as {
                    GeneratedAs::ByDefault => {
                        attr = attr.push(Constraints::identity());
                    }
                    x => {
                        return Err(PlanError::Unsupported {
                            feature: format!("IDENTITY option {x:?}"),
                        })
                    }
                }
            }
            ColumnOption::Comment(_) => {}
            x => {
                return Err(PlanError::Unsupported {
                    feature: format!("Column option {x}"),
                })
            }
        }
    }
    Ok((is_null, attr))
}

/// Compiles the `CREATE TABLE ...` clause
fn compile_create_table(table: Table, cols: Vec<SqlColumnDef>) -> Result<SqlAst, PlanError> {
    let mut constraints = Vec::new();

    let mut columns = Vec::with_capacity(cols.len());
    for (col_pos, col) in cols.into_iter().enumerate() {
        if column_size(&col).is_some() {
            return Err(PlanError::Unsupported {
                feature: format!("Column with a defined size {}", col.name),
            });
        }

        let name = col.name.to_string();
        let (is_null, attr) = compile_column_option(&col)?;

        if attr.kind() != ConstraintKind::UNSET {
            constraints.push(ConstraintDef::for_column(
                &table.name,
                &name,
                attr,
                NonEmpty::new(col_pos.into()),
            ));
        }

        let ty = column_def_type(&name, is_null, &col.data_type)?;
        columns.push(ColumnDef {
            col_name: name,
            col_type: ty,
        });
    }

    let table = TableDef::new(table.name, columns).with_constraints(constraints);

    Ok(SqlAst::CreateTable { table })
}

/// Compiles the `DROP ...` clause
fn compile_drop(name: &ObjectName, kind: ObjectType) -> Result<SqlAst, PlanError> {
    let kind = match kind {
        ObjectType::Table => DbType::Table,
        ObjectType::Index => DbType::Index,
        x => {
            return Err(PlanError::Unsupported {
                feature: format!("DROP {x}"),
            })
        }
    };

    let name = name.to_string();
    Ok(SqlAst::Drop {
        table_access: StAccess::for_name(&name),
        name,
        kind,
    })
}

/// Compiles a `SQL` clause
fn compile_statement(db: &RelationalDB, tx: &Tx, statement: Statement) -> Result<SqlAst, PlanError> {
    match statement {
        Statement::Query(query) => Ok(compile_query(db, tx, *query)?),
        Statement::Insert {
            or,
            into,
            table_name,
            columns,
            overwrite,
            source,
            partitioned,
            after_columns,
            table,
            on,
            returning,
        } => {
            unsupported!(
                "INSERT",
                or,
                overwrite,
                partitioned,
                after_columns,
                table,
                on,
                returning
            );
            if into {
                let values = match &*source.body {
                    SetExpr::Values(values) => values,
                    _ => {
                        return Err(PlanError::Unsupported {
                            feature: "Insert WITHOUT values".into(),
                        })
                    }
                };

                return compile_insert(db, tx, table_name, columns, values);
            };

            Err(PlanError::Unsupported {
                feature: "INSERT without INTO".into(),
            })
        }
        Statement::Update {
            table,
            assignments,
            from,
            selection,
            returning,
        } => {
            unsupported!("UPDATE", from, returning);

            let table_name = compile_table_factor(table.relation)?;
            compile_update(db, tx, table_name, assignments, selection)
        }
        Statement::Delete {
            tables,
            from,
            using,
            selection,
            returning,
        } => {
            unsupported!("DELETE", using, returning, tables);
            if from.len() != 1 {
                unsupported!("DELETE (multiple tables)", tables);
            }

            let table = from.first().unwrap().clone();
            let table_name = compile_table_factor(table.relation)?;
            compile_delete(db, tx, table_name, selection)
        }
        Statement::CreateTable {
            transient,
            columns,
            constraints,
            //not supported
            or_replace,
            temporary,
            external,
            global,
            if_not_exists,
            name,
            hive_distribution,
            hive_formats,
            table_properties,
            with_options,
            file_format,
            location,
            query,
            without_rowid,
            like,
            clone,
            engine,
            default_charset,
            collation,
            on_commit,
            on_cluster,
            order_by,
            comment,
            auto_increment_offset,
            strict,
        } => {
            if let Some(x) = &hive_formats {
                if x.row_format
                    .as_ref()
                    .and(x.location.as_ref())
                    .and(x.storage.as_ref())
                    .is_some()
                {
                    unsupported!("CREATE TABLE", hive_formats);
                }
            }
            unsupported!(
                "CREATE TABLE",
                transient,
                or_replace,
                temporary,
                external,
                global,
                if_not_exists,
                constraints,
                hive_distribution,
                table_properties,
                with_options,
                file_format,
                location,
                query,
                without_rowid,
                like,
                clone,
                engine,
                default_charset,
                collation,
                on_commit,
                on_cluster,
                order_by,
                comment,
                auto_increment_offset,
                strict,
            );
            let table = Table::new(name);
            compile_create_table(table, columns)
        }
        Statement::Drop {
            object_type,
            if_exists,
            names,
            cascade,
            restrict,
            purge,
            temporary,
        } => {
            unsupported!("DROP", if_exists, cascade, purge, restrict, temporary);

            if names.len() > 1 {
                return Err(PlanError::Unsupported {
                    feature: "DROP with more than 1 name".into(),
                });
            }
            let name = if let Some(name) = names.first() {
                name
            } else {
                return Err(PlanError::Unsupported {
                    feature: "DROP without names".into(),
                });
            };
            compile_drop(name, object_type)
        }
        x => Err(PlanError::Unsupported {
            feature: format!("Syntax {x}"),
        }),
    }
}

/// Compiles a `sql` string into a `Vec<SqlAst>` using a SQL parser with [PostgreSqlDialect]
pub(crate) fn compile_to_ast(db: &RelationalDB, tx: &Tx, sql_text: &str) -> Result<Vec<SqlAst>, DBError> {
    let dialect = PostgreSqlDialect {};
    let ast = Parser::parse_sql(&dialect, sql_text).map_err(|error| DBError::SqlParser {
        sql: sql_text.to_string(),
        error,
    })?;

    let mut results = Vec::new();
    for statement in ast {
        let plan_result = compile_statement(db, tx, statement);
        let query = match plan_result {
            Ok(plan) => plan,
            Err(error) => {
                return Err(DBError::Plan {
                    sql: sql_text.to_string(),
                    error,
                });
            }
        };
        results.push(query);
    }
    Ok(results)
}<|MERGE_RESOLUTION|>--- conflicted
+++ resolved
@@ -2,10 +2,7 @@
 use std::borrow::Cow;
 use std::collections::HashMap;
 
-<<<<<<< HEAD
-=======
 use crate::db::datastore::traits::TxDatastore;
->>>>>>> 5116ae3d
 use crate::db::relational_db::{RelationalDB, Tx};
 use crate::error::{DBError, PlanError};
 use spacetimedb_primitives::{ConstraintKind, Constraints};
@@ -416,11 +413,7 @@
     let table_id = db
         .table_id_from_name(tx, &t.name)?
         .ok_or(PlanError::UnknownTable { table: t.name.clone() })?;
-<<<<<<< HEAD
     if !db.table_id_exists(tx, &table_id) {
-=======
-    if !db.inner.table_id_exists_tx(tx, &table_id) {
->>>>>>> 5116ae3d
         return Err(PlanError::UnknownTable { table: t.name });
     }
     db.schema_for_table(tx, table_id)
