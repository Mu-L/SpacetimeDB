--- conflicted
+++ resolved
@@ -9,12 +9,7 @@
 use anyhow::{Context, Result};
 use spacetimedb::{
     sats::{i256, u256},
-<<<<<<< HEAD
-    ConnectionId, Identity, ReducerContext, SpacetimeType, Table,
-=======
-    spacetimedb_lib::TimeDuration,
-    Address, Identity, ReducerContext, SpacetimeType, Table, Timestamp,
->>>>>>> 91327d58
+    ConnectionId, Identity, ReducerContext, SpacetimeType, Table, TimeDuration, Timestamp,
 };
 
 #[derive(SpacetimeType)]
@@ -43,12 +38,8 @@
     F64(f64),
     Str(String),
     Identity(Identity),
-<<<<<<< HEAD
     ConnectionId(ConnectionId),
-=======
-    Address(Address),
     Timestamp(Timestamp),
->>>>>>> 91327d58
     Bytes(Vec<u8>),
     Ints(Vec<i32>),
     Strings(Vec<String>),
@@ -84,13 +75,9 @@
     o: f64,
     p: String,
     q: Identity,
-<<<<<<< HEAD
     r: ConnectionId,
-=======
-    r: Address,
     s: Timestamp,
     t: TimeDuration,
->>>>>>> 91327d58
 }
 
 #[derive(SpacetimeType)]
@@ -112,13 +99,9 @@
     o: Vec<f64>,
     p: Vec<String>,
     q: Vec<Identity>,
-<<<<<<< HEAD
     r: Vec<ConnectionId>,
-=======
-    r: Vec<Address>,
     s: Vec<Timestamp>,
     t: Vec<TimeDuration>,
->>>>>>> 91327d58
 }
 
 /// Defines one or more tables, and optionally reducers alongside them.
