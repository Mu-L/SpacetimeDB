--- conflicted
+++ resolved
@@ -1,22 +1,5 @@
 <Project Sdk="Microsoft.NET.Sdk">
 
-<<<<<<< HEAD
-  <PropertyGroup>
-    <TargetName>StdbModule</TargetName>
-    <TargetFramework>net8.0</TargetFramework>
-    <RuntimeIdentifier>wasi-wasm</RuntimeIdentifier>
-    <ImplicitUsings>enable</ImplicitUsings>
-    <Nullable>enable</Nullable>
-    <WasmDebugLevel>1</WasmDebugLevel>
-    <WasmBuildNative>true</WasmBuildNative>
-    <WasmNativeDebugSymbols>true</WasmNativeDebugSymbols>
-    <WasmNativeStrip>false</WasmNativeStrip>
-    <!-- You can enable the following to debug generated code -->
-    <!-- <EmitCompilerGeneratedFiles>true</EmitCompilerGeneratedFiles> -->
-  </PropertyGroup>
-
-=======
->>>>>>> 85ffb283
   <!--
     Use local package sources instead of published ones.
     This makes integration test somewhat differ from production configuration, but
