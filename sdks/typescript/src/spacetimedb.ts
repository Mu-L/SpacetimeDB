import { EventEmitter } from "events";

import WS from "websocket";

import { ProductValue, AlgebraicValue } from "./algebraic_value.js";
import {
  AlgebraicType,
  ProductType,
  ProductTypeElement,
  SumType,
  SumTypeVariant,
  BuiltinType,
} from "./algebraic_type.js";
import { EventType } from "./types.js";

export {
  ProductValue,
  AlgebraicValue,
  AlgebraicType,
  ProductType,
  ProductTypeElement,
  SumType,
  SumTypeVariant,
  BuiltinType,
};

const g = (typeof window === "undefined" ? global : window)!;

type SpacetimeDBGlobals = {
  clientDB: ClientDB;
  spacetimeDBClient: SpacetimeDBClient | undefined;
  // TODO: it would be better to use a "family of classes" instead of any
  // in components and reducers, but I didn't have time to research
  // how to do it in TS
  reducers: Map<string, any>;
  components: Map<string, any>;

  registerReducer: (name: string, reducer: any) => void;
  registerComponent: (name: string, component: any) => void;
};

declare global {
  interface Window {
    __SPACETIMEDB__: SpacetimeDBGlobals;
  }
  var __SPACETIMEDB__: SpacetimeDBGlobals;
}

export class Reducer {}

export class IDatabaseTable {}

export type SpacetimeDBEvent = {
  timestamp: number;
  status: string;
  caller_identity: string;
  energy_quanta_used: number;
  function_call?: {
    reducer: string;
    arg_bytes: number[];
  };
};

class Table {
  // TODO: most of this stuff should be probably private
  public name: string;
  public entries: Map<string, AlgebraicValue>;
  public instances: Map<string, IDatabaseTable>;
  public emitter: EventEmitter;
  private entityClass: any;
  pkCol?: number;

  constructor(name: string, pkCol: number | undefined, entityClass: any) {
    this.name = name;
    // TODO: not sure if it's worth it to keep both rows and entries here 🤔
    this.entries = new Map();
    this.instances = new Map();
    this.emitter = new EventEmitter();
    this.pkCol = pkCol;
    this.entityClass = entityClass;
  }

  /**
   * @returns number of entries in the table
   */
  public count(): number {
    return this.entries.size;
  }

  /**
   * @returns The values of the entries in the table
   */
  public getEntries(): IterableIterator<AlgebraicValue> {
    return this.entries.values();
  }

  public getInstances(): IterableIterator<any> {
    return this.instances.values();
  }

  applyOperations = (
    operations: { op: string; row_pk: string; row: any[] }[]
  ) => {
    if (this.pkCol !== undefined) {
      const inserts = [];
      const deleteMap = new Map();
      for (const op of operations) {
        if (op.op === "insert") {
          inserts.push(op);
        } else {
          deleteMap.set(op.row[this.pkCol], op);
        }
      }
      for (const op of inserts) {
        const deleteOp = deleteMap.get(op.row[this.pkCol]);
        if (deleteOp) {
          this.update(deleteOp.row_pk, op.row_pk, op.row);
          deleteMap.delete(op.row[this.pkCol]);
        } else {
          this.insert(op.row_pk, op.row);
        }
      }
      for (const op of deleteMap.values()) {
        this.delete(op.row_pk);
      }
    } else {
      for (const op of operations) {
        if (op.op === "insert") {
          this.insert(op.row_pk, op.row);
        } else {
          this.delete(op.row_pk);
        }
      }
    }
  };

  update = (oldPk: string, pk: string, row: Array<any>) => {
    let entry = AlgebraicValue.deserialize(
      this.entityClass.getAlgebraicType(),
      row
    );
    const instance = this.entityClass.fromValue(entry);
    this.entries.set(pk, entry);
    this.instances.set(pk, instance);
    const oldInstance = this.instances.get(oldPk)!;
    this.entries.delete(oldPk);
    this.instances.delete(oldPk);
    this.emitter.emit("update", instance, oldInstance);
  };

  insert = (pk: string, row: Array<any>) => {
    let entry = AlgebraicValue.deserialize(
      this.entityClass.getAlgebraicType(),
      row
    );
    const instance = this.entityClass.fromValue(entry);
    this.instances.set(pk, instance);
    this.entries.set(pk, entry);
    this.emitter.emit("insert", instance);
  };

  delete = (pk: string) => {
    const instance = this.instances.get(pk);
    this.instances.delete(pk);
    this.entries.delete(pk);
    if (instance) {
      this.emitter.emit("delete", instance);
    }
  };

  /**
   * Called when a new row is inserted
   * @param cb Callback to be called when a new row is inserted
   */
  onInsert = (cb: (value: any) => void) => {
    this.emitter.on("insert", cb);
  };

  /**
   * Called when a row is deleted
   * @param cb Callback to be called when a row is deleted
   */
  onDelete = (cb: (value: any) => void) => {
    this.emitter.on("delete", cb);
  };

  /**
   * Called when a row is updated
   * @param cb Callback to be called when a row is updated
   */
  onUpdate = (cb: (value: any, oldValue: any) => void) => {
    this.emitter.on("update", cb);
  };

  /**
   * Removes the event listener for when a new row is inserted
   * @param cb Callback to be called when the event listener is removed
   */
  removeOnInsert = (cb: (value: any) => void) => {
    this.emitter.off("insert", cb);
  };

  /**
   * Removes the event listener for when a row is deleted
   * @param cb Callback to be called when the event listener is removed
   */
  removeOnDelete = (cb: (value: any) => void) => {
    this.emitter.off("delete", cb);
  };

  /**
   * Removes the event listener for when a row is updated
   * @param cb Callback to be called when the event listener is removed
   */
  removeOnUpdate = (cb: (value: any, oldRow: any) => void) => {
    this.emitter.off("update", cb);
  };
}

export class ClientDB {
  /**
   * The tables in the database.
   */
  tables: Map<string, Table>;

  constructor() {
    this.tables = new Map();
  }

  /**
   * Returns the table with the given name.
   * @param name The name of the table.
   * @returns The table
   */
  getTable(name: string): Table {
    const table = this.tables.get(name);

    // ! This should not happen as the table should be available but an exception is thrown just in case.
    if (!table) {
      throw new Error(`Table ${name} does not exist`);
    }

    return table;
  }

  getOrCreateTable = (
    tableName: string,
    pkCol: number | undefined,
    entityClass: any
  ) => {
    let table;
    if (!this.tables.has(tableName)) {
      table = new Table(tableName, pkCol, entityClass);
      this.tables.set(tableName, table);
    } else {
      table = this.tables.get(tableName)!;
    }
    return table;
  };
}

export class SpacetimeDBClient {
  /**
   * The identity of the user.
   */
  identity?: string = undefined;
  /**
   * The token of the user.
   */
  token?: string = undefined;
  /**
   * Reference to the database of the client.
   */
  public db: ClientDB;
  public emitter!: EventEmitter;

  private ws!: WS.w3cwebsocket;
  private reducers: Map<string, any>;
  private components: Map<string, any>;
  private live: boolean;
  private runtime: {
    host: string;
    name_or_address: string;
    credentials?: { identity: string; token: string };
    global: SpacetimeDBGlobals;
  };

  constructor(
    host: string,
    name_or_address: string,
    credentials?: { identity: string; token: string }
  ) {
    const global = g.__SPACETIMEDB__;
    this.db = global.clientDB;
    // I don't really like it, but it seems like the only way to
    // make reducers work like they do in C#
    global.spacetimeDBClient = this;
    // register any reducers added before creating a client
    this.reducers = new Map();
    for (const [name, reducer] of global.reducers) {
      this.reducers.set(name, reducer);
    }
    this.components = new Map();
    for (const [name, component] of global.components) {
      this.registerComponent(name, component);
    }
    this.live = false;

    this.runtime = {
      host,
      name_or_address,
      credentials,
      global,
    };
  }

  /**
   * Connect to The SpacetimeDB Websocket For Your Module. By default, this will use a secure websocket connection. The parameters are optional, and if not provided, will use the values provided on construction of the client.
   * @param useWebsocketSecure Whether to use a secure websocket connection
   * @param host The host of the spacetimeDB server
   * @param name_or_address The name or address of the spacetimeDB module
   * @param credentials The credentials to use to connect to the spacetimeDB module
   */
  public connect(
    useWebsocketSecure: boolean = true,
    host?: string,
    name_or_address?: string,
    credentials?: { identity: string; token: string }
  ) {
    if (host) {
      this.runtime.host = host;
    }

    if (name_or_address) {
      this.runtime.name_or_address = name_or_address;
    }

    if (credentials) {
      this.runtime.credentials = credentials;
    }

    let headers = undefined;
    if (this.runtime.credentials) {
      this.identity = this.runtime.credentials.identity;
      this.token = this.runtime.credentials.token;
      headers = {
        Authorization: `Basic ${btoa("token:" + this.token)}`,
      };
    }
<<<<<<< HEAD

=======
    let url = `${host}/database/subscribe?name_or_address=${name_or_address}`;
    if (!host.startsWith("ws://") && !host.startsWith("wss://")) {
      url = "ws://" + url;
    }
>>>>>>> 93feb5c9
    this.emitter = new EventEmitter();

    this.ws = new WS.w3cwebsocket(
<<<<<<< HEAD
      `ws${useWebsocketSecure ? "s" : ""}://${
        this.runtime.host
      }/database/subscribe?name_or_address=${this.runtime.name_or_address}`,
      "v1.text.spacetimedb",
=======
      url,
      'v1.text.spacetimedb',
>>>>>>> 93feb5c9
      undefined,
      headers,
      undefined,
      {
        maxReceivedFrameSize: 100000000,
        maxReceivedMessageSize: 100000000,
      }
    );

    this.ws.onclose = (event) => {
      console.error("Closed: ", event);
      this.emitter.emit("disconnected");
      this.emitter.emit("client_error", event);
    };

    this.ws.onerror = (event) => {
      console.error("Error: ", event);
      this.emitter.emit("disconnected");
      this.emitter.emit("client_error", event);
    };

    this.ws.onopen = () => {
      this.live = true;
      this.components.forEach((component) => {
        this.subscribeComponent(component);
      });
    };

    this.ws.onmessage = (message: any) => {
      const data = JSON.parse(message.data);
      if (data) {
        if (data["SubscriptionUpdate"]) {
          let subUpdate = data["SubscriptionUpdate"];
          const tableUpdates = subUpdate["table_updates"];
          for (const tableUpdate of tableUpdates) {
            const tableName = tableUpdate["table_name"];
            const entityClass = this.runtime.global.components.get(tableName);
            const table = this.db.getOrCreateTable(
              tableName,
              undefined,
              entityClass
            );
            table.applyOperations(tableUpdate["table_row_operations"]);
          }

          if (this.emitter) {
            this.emitter.emit("initialStateSync");
          }
        } else if (data["TransactionUpdate"]) {
          const txUpdate = data["TransactionUpdate"];
          const subUpdate = txUpdate["subscription_update"];
          const tableUpdates = subUpdate["table_updates"];
          for (const tableUpdate of tableUpdates) {
            const tableName = tableUpdate["table_name"];
            const entityClass = this.runtime.global.components.get(tableName);
            const table = this.db.getOrCreateTable(
              tableName,
              undefined,
              entityClass
            );
            table.applyOperations(tableUpdate["table_row_operations"]);
          }

          const event = txUpdate["event"];
          if (event) {
            const functionCall = event["function_call"];
            const identity = event["caller_identity"];
            const reducerName: string | undefined = functionCall?.["reducer"];
            const args: number[] | undefined = functionCall?.["arg_bytes"];
            const status: string | undefined = event["status"];
            const reducer: any | undefined = reducerName
              ? this.reducers.get(reducerName)
              : undefined;

            if (reducerName && args && identity && status && reducer) {
              const jsonArray = JSON.parse(String.fromCharCode(...args));
              const reducerArgs = reducer.deserializeArgs(jsonArray);
              this.emitter.emit(
                "reducer:" + reducerName,
                status,
                identity,
                reducerArgs
              );
            }
          }

          // this.emitter.emit("event", txUpdate['event']);
        } else if (data["IdentityToken"]) {
          const identityToken = data["IdentityToken"];
          const identity = identityToken["identity"];
          const token = identityToken["token"];
          this.identity = identity;
          this.token = token;
          this.emitter.emit("connected", identity);
        }
      }
    };
  }

  /**
   * Register a reducer to be used with your SpacetimeDB module
   * @param name The name of the reducer to register
   * @param reducer The reducer to register
   */
  public registerReducer(name: string, reducer: any) {
    this.reducers.set(name, reducer);
  }

  /**
   * Register a component to be used with your SpacetimeDB module. If the websocket is already connected it will add it to the list of subscribed components
   * @param name The name of the component to register
   * @param component The component to register
   */
  public registerComponent(name: string, component: any) {
    this.components.set(name, component);
    this.db.getOrCreateTable(name, undefined, component);
    if (this.live) {
      this.subscribeComponent(component);
    }
  }

  /**
   * Adds a component to the list of components to subscribe to in your websocket connection
   * @param element The component to subscribe to
   */
  public subscribeComponent(element: any) {
    if (element.tableName) {
      this.ws.send(
        JSON.stringify({ subscribe: { query_strings: [element.tableName] } })
      );
    }
  }

  /**
   * Call a reducer on your SpacetimeDB module
   * @param reducerName The name of the reducer to call
   * @param args The arguments to pass to the reducer
   */
  public call(reducerName: String, args: Array<any>) {
    const msg = `{
    "call": {
      "fn": "${reducerName}",
      "args": ${JSON.stringify(args)}
    }
}`;
    this.ws.send(msg);
  }

  on(eventName: EventType | string, callback: (...args: any[]) => void) {
    this.emitter.on(eventName, callback);
  }

  off(eventName: EventType | string, callback: (...args: any[]) => void) {
    this.emitter.off(eventName, callback);
  }

  onConnect(callback: (...args: any[]) => void) {
    this.on("connected", callback);
  }
}

g.__SPACETIMEDB__ = {
  components: new Map(),
  clientDB: new ClientDB(),
  reducers: new Map(),

  registerReducer: function (name: string, reducer: any) {
    let global = g.__SPACETIMEDB__;
    global.reducers.set(name, reducer);

    if (global.spacetimeDBClient) {
      global.spacetimeDBClient.registerReducer(name, reducer);
    }
  },

  registerComponent: function (name: string, component: any) {
    let global = g.__SPACETIMEDB__;
    global.components.set(name, component);

    if (global.spacetimeDBClient) {
      global.spacetimeDBClient.registerComponent(name, component);
    }
  },
  spacetimeDBClient: undefined,
};

export const __SPACETIMEDB__ = (
  typeof window === "undefined"
    ? global.__SPACETIMEDB__
    : window.__SPACETIMEDB__
)!;<|MERGE_RESOLUTION|>--- conflicted
+++ resolved
@@ -322,7 +322,6 @@
    * @param credentials The credentials to use to connect to the spacetimeDB module
    */
   public connect(
-    useWebsocketSecure: boolean = true,
     host?: string,
     name_or_address?: string,
     credentials?: { identity: string; token: string }
@@ -347,26 +346,18 @@
         Authorization: `Basic ${btoa("token:" + this.token)}`,
       };
     }
-<<<<<<< HEAD
-
-=======
-    let url = `${host}/database/subscribe?name_or_address=${name_or_address}`;
-    if (!host.startsWith("ws://") && !host.startsWith("wss://")) {
+    let url = `${this.runtime.host}/database/subscribe?name_or_address=${this.runtime.name_or_address}`;
+    if (
+      !this.runtime.host.startsWith("ws://") &&
+      !this.runtime.host.startsWith("wss://")
+    ) {
       url = "ws://" + url;
     }
->>>>>>> 93feb5c9
     this.emitter = new EventEmitter();
 
     this.ws = new WS.w3cwebsocket(
-<<<<<<< HEAD
-      `ws${useWebsocketSecure ? "s" : ""}://${
-        this.runtime.host
-      }/database/subscribe?name_or_address=${this.runtime.name_or_address}`,
+      url,
       "v1.text.spacetimedb",
-=======
-      url,
-      'v1.text.spacetimedb',
->>>>>>> 93feb5c9
       undefined,
       headers,
       undefined,
